from itertools import product
import numpy as np
from scipy.stats import norm as ndist
from scipy.optimize import bisect

from ..distributions.api import discrete_family, intervals_from_sample
from ..sampling.langevin import projected_langevin



class query(object):

    nboot = 1000

    def __init__(self, randomization):

        self.randomization = randomization
        self._solved = False
        self._randomized = False
        self._setup = False
        self.target_offset = None
    # Methods reused by subclasses

    def randomize(self):

        if not self._randomized:
            self.randomized_loss = self.randomization.randomize(self.loss, self.epsilon)
        self._randomized = True


    def randomization_gradient(self, data_state, data_transform, opt_state):
        """
        Randomization derivative at full state.
        """

        # reconstruction of randoimzation omega

        opt_linear, opt_offset = self.opt_transform
        data_linear, data_offset = data_transform
<<<<<<< HEAD
        if self.target_offset is None:
            self.target_offset = np.zeros(data_state.shape[0])
        data_piece = data_linear.dot(data_state+self.target_offset) + data_offset
        if opt_linear is not None:
            opt_piece = opt_linear.dot(np.array(opt_state)) + opt_offset
        else:
            opt_piece = opt_offset
        # value of the randomization omega

        full_state = (data_piece + opt_piece)
=======
        data_piece = data_linear.dot(data_state) + data_offset

        # value of the randomization omega

        if opt_linear is not None: # this can happen if we marginalize all of omega!
            opt_piece = opt_linear.dot(opt_state) + opt_offset
            full_state = (data_piece + opt_piece)
        else:
            full_state = data_piece
>>>>>>> c79de1d1

        # gradient of negative log density of randomization at omega
        # we may have marginalized over some optimization variables here

<<<<<<< HEAD
        if self._marginalize_subgradient==False:
            randomization_derivative = self.randomization.gradient(full_state)
        else:
            randomization_derivative = self.construct_weights(full_state)
=======
        randomization_derivative = self.construct_weights(full_state)

>>>>>>> c79de1d1
        # chain rule for data, optimization parts

        data_grad = data_linear.T.dot(randomization_derivative)
        if opt_linear is not None:
            opt_grad = opt_linear.T.dot(randomization_derivative)
        else:
            opt_grad = None
        return data_grad, opt_grad #- self.grad_log_jacobian(opt_state)
<<<<<<< HEAD


=======

    def construct_weights(self, full_state):
        return self.randomization.gradient(full_state)
>>>>>>> c79de1d1

    def linear_decomposition(self, target_score_cov, target_cov, observed_target_state):
        """
        Compute out the linear decomposition
        of the score based on the target. This decomposition
        writes the (limiting CLT version) of the data in the score as linear in the
        target and in some independent Gaussian error.

        This second independent piece is conditioned on, resulting
        in a reconstruction of the score as an affine function of the target
        where the offset is the part related to this independent
        Gaussian error.
        """

        target_score_cov = np.atleast_2d(target_score_cov)
        target_cov = np.atleast_2d(target_cov)
        observed_target_state = np.atleast_1d(observed_target_state)

        linear_part = target_score_cov.T.dot(np.linalg.pinv(target_cov))

        offset = self.observed_score_state - linear_part.dot(observed_target_state)

        # now compute the composition of this map with
        # self.score_transform

        score_linear, score_offset = self.score_transform
        composition_linear_part = score_linear.dot(linear_part)

        composition_offset = score_linear.dot(offset) + score_offset

        #print(composition_linear_part)
        return (composition_linear_part, composition_offset)


    def target_decomposition(self, cov, observed_cv):
        """
        """
        cv_cov, target_cv_cov = cov
        target_cv_cov = np.atleast_2d(target_cv_cov)
        cv_cov = np.atleast_2d(cv_cov)
        observed_cv = np.atleast_1d(observed_cv)

        linear_part = target_cv_cov.T.dot(np.linalg.pinv(cv_cov))

        offset = np.dot(linear_part, observed_cv)
        self.target_offset = offset
        return offset


    def reconstruction_map(self, data_state, data_transform, opt_state):

        if not self._setup:
            raise ValueError('setup_sampler should be called before using this function')

        # reconstruction of randoimzation omega

        data_state = np.atleast_2d(data_state)
        opt_state = np.atleast_2d(opt_state)

        opt_linear, opt_offset = self.opt_transform
        data_linear, data_offset = data_transform
        if self.target_offset is None:
            self.target_offset = np.zeros(data_state.shape[0])

        data_piece = data_linear.dot((data_state+self.target_offset).T) + data_offset[:, None]
        opt_piece = opt_linear.dot(opt_state.T) + opt_offset[:, None]

        # value of the randomization omega

        return (data_piece + opt_piece).T

    def log_density(self, data_state, data_transform, opt_state):

        full_data = self.reconstruction_map(data_state, data_transform, opt_state)
        return self.randomization.log_density(full_data)

    # Abstract methods to be
    # implemented by subclasses

    def grad_log_jacobian(self, opt_state):
        """
        log_jacobian depends only on data through
        Hessian at \bar{\beta}_E which we
        assume is close to Hessian at \bar{\beta}_E^*
        """
        # needs to be implemented for group lasso
        return 0.
        # self.derivative_logdet_jacobian(opt_state[self.scaling_slice])


    def jacobian(self, opt_state):
        """
        log_jacobian depends only on data through
        Hessian at \bar{\beta}_E which we
        assume is close to Hessian at \bar{\beta}_E^*
        """
        # needs to be implemented for group lasso
        return 1.

    def solve(self):

        raise NotImplementedError('abstract method')

    def setup_sampler(self):
        """
        Setup query to prepare for sampling.
        Should set a few key attributes:

            - observed_score_state
            - num_opt_var
            - observed_opt_state
            - opt_transform
            - score_transform

        """
        raise NotImplementedError('abstract method -- only keyword arguments')

    def projection(self, opt_state):

        raise NotImplementedError('abstract method -- projection of optimization variables')

class multiple_queries(object):

    '''
    Combine several queries of a given data
    through randomized algorithms.
    '''

    def __init__(self, objectives):
        '''
        Parameters
        ----------
        objectives : sequence
           A sequences of randomized objective functions.
        Notes
        -----
        Each element of `objectives` must
        have a `setup_sampler` method that returns
        a description of the distribution of the
        data implicated in the objective function,
        typically through the score or gradient
        of the objective function.
        These descriptions are passed to a function
        `form_covariances` to linearly decompose
        each score in terms of a target
        and an asymptotically independent piece.
        Returns
        -------
        None
        '''

        self.objectives = objectives

    def solve(self):
        '''
        Ensure that each objective has been solved.
        '''
        for objective in self.objectives:
            if not objective._solved:
                objective.solve()

    def setup_sampler(self, form_covariances):
        '''
        Parameters
        ----------
        form_covariances : callable
           A callable used to decompose
           target of inference and the score
           of each objective.
        Notes
        -----
        This function sets the initial
        `opt_state` of all optimization
        variables in each view.
        We also store a reference to `form_covariances`
        which is called in the
        construction of `targeted_sampler`.
        Returns
        -------
        None
        '''

        self.form_covariances = form_covariances

        nqueries = self.nqueries = len(self.objectives)

        self.score_info = []
        self.nboot = []
        for objective in self.objectives:
            score_ = objective.setup_sampler()
            self.score_info.append(score_)
            self.nboot.append(objective.nboot)

    def setup_opt_state(self):
        self.num_opt_var = 0
        self.opt_slice = []

        for objective in self.objectives:
            self.opt_slice.append(slice(self.num_opt_var, self.num_opt_var + objective.num_opt_var))
            self.num_opt_var += objective.num_opt_var

        self.observed_opt_state = np.zeros(self.num_opt_var)
        for i in range(len(self.objectives)):
<<<<<<< HEAD
            if self.objectives[i].num_opt_var>0:
                self.observed_opt_state[self.opt_slice[i]] = self.objectives[i].observed_opt_state #[:self.num_opt_var]
=======
            if self.objectives[i].num_opt_var > 0:
                self.observed_opt_state[self.opt_slice[i]] = self.objectives[i].observed_opt_state
>>>>>>> c79de1d1

    def setup_target(self,
                     target_info,
                     observed_target_state,
                     reference=None,
                     target_set=None,
                     parametric=False):

        '''
        Parameters
        ----------
        target_info : object
           Passed as first argument to `self.form_covariances`.
        observed_target_state : np.float
           Observed value of the target estimator.
        reference : np.float (optional)
           Reference parameter for Gaussian approximation
           of target.
        target_set : sequence (optional)
           Which coordinates of target are really
           of interest. If not None, then coordinates
           not in target_set are assumed to have 0
           mean in the sampler.
        Notes
        -----
        The variable `target_set` can be used for
        a selected model test when some functionals
        are assumed to have 0 mean in the limiting
        Gaussian approximation. This can
        sometimes mean an increase in power.
        Returns
        -------
        target : targeted_sampler
            An instance of `targeted_sampler` that
            can be used to sample, test hypotheses,
            form intervals.
        '''

        self.setup_opt_state()

        return targeted_sampler(self,
                                target_info,
                                observed_target_state,
                                self.form_covariances,
                                target_set=target_set,
                                reference=reference,
                                parametric=parametric)

    def setup_bootstrapped_target(self,
                                  target_bootstrap,
                                  observed_target_state,
                                  target_alpha,
                                  target_set=None,
                                  reference=None,
                                  boot_size=None):

        self.setup_opt_state()

        return bootstrapped_target_sampler(self,
                                           target_bootstrap,
                                           observed_target_state,
                                           target_alpha,
                                           target_set=target_set,
                                           reference=reference,
                                           boot_size=boot_size)

class targeted_sampler(object):

    '''
    Object to sample from target of a selective sampler.
    '''

    def __init__(self,
                 multi_view,
                 target_info,
                 observed_target_state,
                 form_covariances,
                 reference=None,
                 target_set=None,
                 parametric=False):

        '''
        Parameters
        ----------
        multi_view : `multiple_queries`
           Instance of `multiple_queries`. Attributes
           `objectives`, `score_info` are key
           attributed. (Should maybe change constructor
           to reflect only what is needed.)
        target_info : object
           Passed as first argument to `self.form_covariances`.
        observed_target_state : np.float
           Observed value of the target estimator.
        form_covariances : callable
           Used in linear decomposition of each score
           and the target.
        reference : np.float (optional)
           Reference parameter for Gaussian approximation
           of target.
        target_set : sequence (optional)
           Which coordinates of target are really
           of interest. If not None, then coordinates
           not in target_set are assumed to have 0
           mean in the sampler.
        parametric : bool
           Use parametric covariance estimate?

        Notes
        -----
        The callable `form_covariances`
        should accept `target_info` as first argument
        and a keyword argument `cross_terms` which
        correspond to the `score_info` of each
        objective of `multi_view`. This used in
        a linear decomposition of each score into
        a piece correlated with `target` and
        an independent piece.
        The independent piece is treated as a
        nuisance parameter and conditioned on
        (i.e. is fixed within the sampler).
        '''

        # sampler will draw samples for bootstrap
        # these are arguments to target_info and score_bootstrap
        # nonparamteric bootstrap is np.random.choice(n, size=(n,), replace=True)
        # residual bootstrap might be X_E.dot(\bar{\beta}_E)
        # + np.random.choice(resid, size=(n,), replace=True)

        # if target_set is not None, we assume that
        # these coordinates (specified by a list of coordinates) of target
        # is assumed to be independent of the rest
        # the corresponding block of `target_cov` is zeroed out

        # we need these attributes of multi_view

        self.nqueries = len(multi_view.objectives)
        self.opt_slice = multi_view.opt_slice
        self.objectives = multi_view.objectives

        self.observed_target_state = observed_target_state
        self.shape = observed_target_state.shape

        self.score_cov = []
<<<<<<< HEAD
        #nsample = [1, 2000]
        for i in range(self.nqueries):
            if parametric==False:
                target_cov, cross_cov = multi_view.form_covariances(target_info, cross_terms=[multi_view.score_info[i]],
                                                                        nsample=multi_view.nboot[i])
            else:
                target_cov, cross_cov = multi_view.form_covariances(target_info, cross_terms=[multi_view.score_info[i]])

            self.target_cov = target_cov
            self.score_cov.append(cross_cov)
            #if i==0:
            #    print("cross cov (mean, std): ", np.mean(cross_cov), np.std(cross_cov))
        #self.target_cov = np.atleast_2d(covariances[0])
=======
        for i in range(self.nqueries):
            if parametric == False:
                target_cov, cross_cov = multi_view.form_covariances(target_info,  
                                  cross_terms=[multi_view.score_info[i]],
                                  nsample=multi_view.nboot[i])
            else:
                target_cov, cross_cov = multi_view.form_covariances(target_info, 
                                  cross_terms=[multi_view.score_info[i]])

            self.target_cov = target_cov
            self.score_cov.append(cross_cov)
>>>>>>> c79de1d1

        # XXX we're not really using this target_set in our tests

        # zero out some coordinates of target_cov
        # to enforce independence of target and null statistics

        if target_set is not None:
            null_set = set(range(self.target_cov.shape[0])).difference(target_set)
            for t, n in product(target_set, null_set):
                self.target_cov[t, n] = 0.
                self.target_cov[n, t] = 0.

<<<<<<< HEAD
        #self.score_cov = covariances[1:]

=======
>>>>>>> c79de1d1
        self.target_transform = []

        self.target_offset = self.objectives[0].target_offset ## added target_offset

        for i in range(self.nqueries):
            self.target_transform.append(
                self.objectives[i].linear_decomposition(self.score_cov[i],
                                                        self.target_cov,
                                                        self.observed_target_state))
        self.target_inv_cov = np.linalg.inv(self.target_cov)
        # size of reference? should it only be target_set?
        if reference is None:
            reference = np.zeros(self.target_inv_cov.shape[0])
        self.reference = reference

        # need to vectorize the state for Langevin

        self.overall_opt_slice = slice(0, multi_view.num_opt_var)
        self.target_slice = slice(multi_view.num_opt_var,
                                  multi_view.num_opt_var + self._reference_inv.shape[0])
        self.keep_slice = self.target_slice

        # set the observed state

        self.observed_state = np.zeros(multi_view.num_opt_var + self._reference_inv.shape[0])
        self.observed_state[self.target_slice] = self.observed_target_state
        self.observed_state[self.overall_opt_slice] = multi_view.observed_opt_state

    def set_reference(self, reference):
        self._reference = np.atleast_1d(reference)
        self._reference_inv = self.target_inv_cov.dot(self.reference)

    def get_reference(self):
        return self._reference

    reference = property(get_reference, set_reference)

    def projection(self, state):
        '''
        Projection map of projected Langevin sampler.
        Parameters
        ----------
        state : np.float
           State of sampler made up of `(target, opt_vars)`.
           Typically, the projection will only act on
           `opt_vars`.
        Returns
        -------
        projected_state : np.float
        '''

        opt_state = state[self.overall_opt_slice]
        new_opt_state = np.zeros_like(opt_state)
        for i in range(self.nqueries):
            new_opt_state[self.opt_slice[i]] = self.objectives[i].projection(opt_state[self.opt_slice[i]])
        state[self.overall_opt_slice] = new_opt_state
        return state

    def gradient(self, state):
        '''
        Gradient of log-density at current state.
        Parameters
        ----------
        state : np.float
           State of sampler made up of `(target, opt_vars)`.
        Returns
        -------
        gradient : np.float
        '''

        target_state, opt_state = state[self.target_slice], state[self.overall_opt_slice]
        target_grad, opt_grad = np.zeros_like(target_state), np.zeros_like(opt_state)
        full_grad = np.zeros_like(state)

        # randomization_gradient are gradients of a CONVEX function

        for i in range(self.nqueries):
            target_grad_curr, opt_grad[self.opt_slice[i]] = \
                self.objectives[i].randomization_gradient(target_state, self.target_transform[i], opt_state[self.opt_slice[i]])
            target_grad += target_grad_curr.copy()

        target_grad = - target_grad
        if self.target_offset is None:
            self.target_offset = np.zeros_like(target_state)
        target_grad += self._reference_inv.flatten() - self.target_inv_cov.dot(target_state+self.target_offset)
        full_grad[self.target_slice] = target_grad
        full_grad[self.overall_opt_slice] = -opt_grad

        return full_grad

    def sample(self, ndraw, burnin, stepsize=None, keep_opt=False):
        '''
        Sample `target` from selective density
        using projected Langevin sampler with
        gradient map `self.gradient` and
        projection map `self.projection`.
        Parameters
        ----------
        ndraw : int
           How long a chain to return?
        burnin : int
           How many samples to discard?
        stepsize : float
           Stepsize for Langevin sampler. Defaults
           to a crude estimate based on the
           dimension of the problem.
        keep_opt : bool
           Should we return optimization variables
           as well as the target?
        Returns
        -------
        gradient : np.float
        '''

        if stepsize is None:
            stepsize = 1. / self.crude_lipschitz()

        if keep_opt:
            keep_slice = slice(None, None, None)
        else:
            keep_slice = self.keep_slice

        target_langevin = projected_langevin(self.observed_state.copy(),
                                             self.gradient,
                                             self.projection,
                                             stepsize)

        samples = []
        if self.target_offset is None:
            self.target_offset = np.zeros(self.observed_target_state.shape[0])

        for i in range(ndraw + burnin):
            target_langevin.next()
            if (i >= burnin):
                curr_state = target_langevin.state.copy()
                curr_state[self.target_slice] += self.target_offset
                samples.append(curr_state[keep_slice])
        return np.asarray(samples)

    def hypothesis_test(self,
                        test_stat,
                        observed_value,
                        ndraw=10000,
                        burnin=2000,
                        stepsize=None,
                        sample=None,
                        parameter=None,
                        alternative='twosided'):

        '''
        Sample `target` from selective density
        using projected Langevin sampler with
        gradient map `self.gradient` and
        projection map `self.projection`.
        Parameters
        ----------
        test_stat : callable
           Test statistic to evaluate on sample from
           selective distribution.
        observed_value : float
           Observed value of test statistic.
           Used in p-value calculation.
        ndraw : int
           How long a chain to return?
        burnin : int
           How many samples to discard?
        stepsize : float
           Stepsize for Langevin sampler. Defaults
           to a crude estimate based on the
           dimension of the problem.
        sample : np.array (optional)
           If not None, assumed to be a sample of shape (-1,) + `self.shape`
           representing a sample of the target from parameters `self.reference`.
           Allows reuse of the same sample for construction of confidence
           intervals, hypothesis tests, etc. If not None,
           `ndraw, burnin, stepsize` are ignored.
        parameter : np.float (optional)
           If not None, defaults to `self.reference`.
           Otherwise, sample is reweighted using Gaussian tilting.
        alternative : ['greater', 'less', 'twosided']
            What alternative to use.
        Returns
        -------
        gradient : np.float
        '''

        if alternative not in ['greater', 'less', 'twosided']:
            raise ValueError("alternative should be one of ['greater', 'less', 'twosided']")

        if sample is None:
            sample = self.sample(ndraw, burnin, stepsize=stepsize)

        if parameter is None:
            parameter = self.reference

        sample_test_stat = np.squeeze(np.array([test_stat(x) for x in sample]))


        delta = self.target_inv_cov.dot(parameter - self.reference)
        W = np.exp(sample.dot(delta))

        family = discrete_family(sample_test_stat, W)
        pval = family.cdf(0, observed_value)

        if alternative == 'greater':
            return 1 - pval
        elif alternative == 'less':
            return pval
        else:
            return 2 * min(pval, 1 - pval)

    def confidence_intervals(self,
                             observed,
                             ndraw=10000,
                             burnin=2000,
                             stepsize=None,
                             sample=None,
                             level=0.9):
        '''
        Parameters
        ----------
        observed : np.float
            A vector of parameters with shape `self.shape`,
            representing coordinates of the target.
        ndraw : int
           How long a chain to return?
        burnin : int
           How many samples to discard?
        stepsize : float
           Stepsize for Langevin sampler. Defaults
           to a crude estimate based on the
           dimension of the problem.
        sample : np.array (optional)
           If not None, assumed to be a sample of shape (-1,) + `self.shape`
           representing a sample of the target from parameters `self.reference`.
           Allows reuse of the same sample for construction of confidence
           intervals, hypothesis tests, etc.
        level : float (optional)
            Specify the
            confidence level.
        Notes
        -----
        Construct selective confidence intervals
        for each parameter of the target.
        Returns
        -------
        intervals : [(float, float)]
            List of confidence intervals.
        '''

        if sample is None:
            sample = self.sample(ndraw, burnin, stepsize=stepsize)

        nactive = observed.shape[0]
        intervals_instance = intervals_from_sample(self.reference,
                                                   sample,
                                                   observed,
                                                   self.target_cov)

        return intervals_instance.confidence_intervals_all(level=level)

    def coefficient_pvalues(self,
                            observed,
                            parameter=None,
                            ndraw=10000,
                            burnin=2000,
                            stepsize=None,
                            sample=None,
                            alternative='twosided'):
        '''
        Construct selective p-values
        for each parameter of the target.
        Parameters
        ----------
        observed : np.float
            A vector of parameters with shape `self.shape`,
            representing coordinates of the target.
        parameter : np.float (optional)
            A vector of parameters with shape `self.shape`
            at which to evaluate p-values. Defaults
            to `np.zeros(self.shape)`.
        ndraw : int
           How long a chain to return?
        burnin : int
           How many samples to discard?
        stepsize : float
           Stepsize for Langevin sampler. Defaults
           to a crude estimate based on the
           dimension of the problem.
        sample : np.array (optional)
           If not None, assumed to be a sample of shape (-1,) + `self.shape`
           representing a sample of the target from parameters `self.reference`.
           Allows reuse of the same sample for construction of confidence
           intervals, hypothesis tests, etc.
        alternative : ['greater', 'less', 'twosided']
            What alternative to use.
        Returns
        -------
        pvalues : np.float

        '''

        if alternative not in ['greater', 'less', 'twosided']:
            raise ValueError("alternative should be one of ['greater', 'less', 'twosided']")

        if sample is None:
            sample = self.sample(ndraw, burnin, stepsize=stepsize)

        if parameter is None:
            parameter = np.zeros(self.shape)

        nactive = observed.shape[0]
        intervals_instance = intervals_from_sample(self.reference,
                                                   sample,
                                                   observed,
                                                   self.target_cov)

        pval = intervals_instance.pivots_all(parameter)

        if alternative == 'greater':
            return 1 - pval
        elif alternative == 'less':
            return pval
        else:
            return 2 * np.minimum(pval, 1 - pval)

    def crude_lipschitz(self):
        """
        A crude Lipschitz constant for the
        gradient of the log-density.
        Returns
        -------
        lipschitz : float

        """
        lipschitz = np.linalg.svd(self.target_inv_cov)[1].max()
        for transform, objective in zip(self.target_transform, self.objectives):
            lipschitz += np.linalg.svd(transform[0])[1].max()**2 * objective.randomization.lipschitz
            lipschitz += np.linalg.svd(objective.score_transform[0])[1].max()**2 * objective.randomization.lipschitz
        return lipschitz


    def reconstruction_map(self, state):
        '''
        Reconstruction of randomization at current state.
        Parameters
        ----------
        state : np.float
           State of sampler made up of `(target, opt_vars)`.
           Can be array with each row a state.
        Returns
        -------
        reconstructed : np.float
           Has shape of `opt_vars` with same number of rows
           as `state`.

        '''

        state = np.atleast_2d(state)
        if len(state.shape) > 2:
            raise ValueError('expecting at most 2-dimensional array')

        target_state, opt_state = state[:,self.target_slice], state[:,self.overall_opt_slice]
        reconstructed = np.zeros_like(opt_state)

        for i in range(self.nqueries):
            reconstructed[:, self.opt_slice[i]] = self.objectives[i].reconstruction_map(target_state,
                                                                                        self.target_transform[i],
                                                                                        opt_state[:,self.opt_slice[i]])
        return np.squeeze(reconstructed)

    def log_randomization_density(self, state):
        '''
        Log of randomization density at current state.
        Parameters
        ----------
        state : np.float
           State of sampler made up of `(target, opt_vars)`.
           Can be two-dimensional with each row a state.
        Returns
        -------
        density : np.float
            Has number of rows as `state` if 2-dimensional.
        '''

        reconstructed = self.reconstruction_map(state)
        value = np.zeros(reconstructed.shape[0])

        for i in range(self.nqueries):
            log_dens = self.objectives[i].randomization.log_density
            value += log_dens(reconstructed[:,self.opt_slice[i]])
        return np.squeeze(value)

    def hypothesis_test_translate(self,
                                  sample,
                                  test_stat,
                                  observed_target,
                                  parameter=None,
                                  alternative='twosided'):

        '''
        Carry out a hypothesis test
        based on the distribution of the
        residual `observed_target - target`
        sampled at `self.reference`.
        Parameters
        ----------
        sample : np.array
           Sample of target and optimization variables drawn at `self.reference`.
        test_stat : callable
           Test statistic to evaluate on sample from
           selective distribution.
        observed_target : np.float
           Observed value of target estimate.
           Used in p-value calculation.
        parameter : np.float (optional)
           If not None, defaults to `self.reference`.
           Otherwise, sample is reweighted using Gaussian tilting.
        alternative : ['greater', 'less', 'twosided']
            What alternative to use.
        Returns
        -------
        gradient : np.float
        '''

        if alternative not in ['greater', 'less', 'twosided']:
            raise ValueError("alternative should be one of ['greater', 'less', 'twosided']")

        _intervals = translate_intervals(self,
                                         sample,
                                         observed_target)

        if parameter is None:
            parameter = self.reference

        return _intervals.pivot(test_stat,
                                parameter,
                                alternative=alternative)


    def confidence_intervals_translate(self,
                                       observed_target,
                                       ndraw=10000,
                                       burnin=2000,
                                       stepsize=None,
                                       sample=None,
                                       level=0.9):
        '''
        Parameters
        ----------
        observed : np.float
            A vector of parameters with shape `self.shape`,
            representing coordinates of the target.
        ndraw : int
           How long a chain to return?
        burnin : int
           How many samples to discard?
        stepsize : float
           Stepsize for Langevin sampler. Defaults
           to a crude estimate based on the
           dimension of the problem.
        sample : np.array (optional)
           If not None, assumed to be a sample of shape (-1,) + `self.shape`
           representing a sample of the target from parameters `self.reference`.
           Allows reuse of the same sample for construction of confidence
           intervals, hypothesis tests, etc.
        level : float (optional)
            Specify the
            confidence level.
        Notes
        -----
        Construct selective confidence intervals
        for each parameter of the target.
        Returns
        -------
        intervals : [(float, float)]
            List of confidence intervals.
        '''

        if sample is None:
            sample = self.sample(ndraw, burnin, stepsize=stepsize, keep_opt=True)

        _intervals = translate_intervals(self,
                                         sample,
                                         observed_target)

        limits = []

        for i in range(observed_target.shape[0]):
            keep = np.zeros_like(observed_target)
            keep[i] = 1.
            limits.append(_intervals.confidence_interval(keep, level=level))

        return np.array(limits)

    def coefficient_pvalues_translate(self,
                                      observed_target,
                                      parameter=None,
                                      ndraw=10000,
                                      burnin=2000,
                                      stepsize=None,
                                      sample=None,
                                      alternative='twosided'):
        '''
        Parameters
        ----------
        observed : np.float
            A vector of parameters with shape `self.shape`,
            representing coordinates of the target.
        parameter : np.float (optional)
            A vector of parameters with shape `self.shape`
            at which to evaluate p-values. Defaults
            to `np.zeros(self.shape)`.
        ndraw : int
           How long a chain to return?
        burnin : int
           How many samples to discard?
        stepsize : float
           Stepsize for Langevin sampler. Defaults
           to a crude estimate based on the
           dimension of the problem.
        sample : np.array (optional)
           If not None, assumed to be a sample of shape (-1,) + `self.shape`
           representing a sample of the target from parameters `self.reference`.
           Allows reuse of the same sample for construction of confidence
           intervals, hypothesis tests, etc.
        alternative : ['greater', 'less', 'twosided']
            What alternative to use.
        Returns
        -------
        pvalues : np.float
            P values for each coefficient.

        '''

        if alternative not in ['greater', 'less', 'twosided']:
            raise ValueError("alternative should be one of ['greater', 'less', 'twosided']")

        if sample is None:
            sample = self.sample(ndraw, burnin, stepsize=stepsize, keep_opt=True)

        if parameter is None:
            parameter = np.zeros_like(observed_target)

        _intervals = translate_intervals(self,
                                         sample,
                                         observed_target)

        pvalues = []

        for i in range(observed_target.shape[0]):
            keep = np.zeros_like(observed_target)
            keep[i] = 1.

            _parameter = self.reference.copy()
            _parameter[i] = parameter[i]
            pvalues.append(_intervals.pivot(lambda x: keep.dot(x),
                                            _parameter,
                                            alternative=alternative))

        return np.array(pvalues)

class bootstrapped_target_sampler(targeted_sampler):

    # make one of these for each hypothesis test

    def __init__(self,
                 multi_view,
                 target_info,
                 observed_target_state,
                 target_alpha,
                 target_set=None,
                 reference=None,
                 boot_size=None):

        # sampler will draw bootstrapped weights for the target

        if boot_size is None:
            boot_size = target_alpha.shape[1]

        targeted_sampler.__init__(self, multi_view,
                                  target_info,
                                  observed_target_state,
                                  target_set,
                                  reference)
        # for bootstrap

        self.boot_size = boot_size
        self.target_alpha = target_alpha
        self.boot_transform = []


        for i in range(self.nqueries):
            composition_linear_part, composition_offset = self.objectives[i].linear_decomposition(self.score_cov[i],
                                                                                                  self.target_cov,
                                                                                                  self.observed_target_state)
            boot_linear_part = np.dot(composition_linear_part, target_alpha)
            boot_offset = composition_offset + np.dot(composition_linear_part, self.reference).flatten()
            self.boot_transform.append((boot_linear_part, boot_offset))

        # set the observed state for bootstrap

        self.boot_slice = slice(multi_view.num_opt_var, multi_view.num_opt_var + self.boot_size)
        self.observed_state = np.zeros(multi_view.num_opt_var + self.boot_size)
        self.observed_state[self.boot_slice] = np.ones(self.boot_size)
        self.observed_state[self.overall_opt_slice] = multi_view.observed_opt_state


    def gradient(self, state):

        boot_state, opt_state = state[self.boot_slice], state[self.overall_opt_slice]
        boot_grad, opt_grad = np.zeros_like(boot_state), np.zeros_like(opt_state)
        full_grad = np.zeros_like(state)

        # randomization_gradient are gradients of a CONVEX function

        for i in range(self.nqueries):
            boot_grad_curr, opt_grad[self.opt_slice[i]] = \
                self.objectives[i].randomization_gradient(boot_state, self.boot_transform[i],
                                                          opt_state[self.opt_slice[i]])
            boot_grad += boot_grad_curr.copy()

        boot_grad = -boot_grad
        boot_grad -= boot_state

        full_grad[self.boot_slice] = boot_grad
        full_grad[self.overall_opt_slice] = -opt_grad

        return full_grad

    def sample(self, ndraw, burnin, stepsize = None, keep_opt=False):
        if stepsize is None:
            stepsize = 1. / self.observed_state.shape[0]

        bootstrap_langevin = projected_langevin(self.observed_state.copy(),
                                                self.gradient,
                                                self.projection,
                                                stepsize)
        if keep_opt:
            boot_slice = slice(None, None, None)
        else:
            boot_slice = self.boot_slice

        samples = []
        for i in range(ndraw + burnin):
            bootstrap_langevin.next()
            if (i >= burnin):
                samples.append(bootstrap_langevin.state[boot_slice].copy())
        samples = np.asarray(samples)

        if keep_opt:
            target_samples = samples[:,self.boot_slice].dot(self.target_alpha.T) + self.reference[None, :]
            opt_sample0 = samples[0,self.overall_opt_slice]
            result = np.zeros((samples.shape[0], opt_sample0.shape[0] + target_samples.shape[1]))
            result[:,self.overall_opt_slice] = samples[:,self.overall_opt_slice]
            result[:,self.target_slice] = target_samples
            return result
        else:
            target_samples = samples.dot(self.target_alpha.T) + self.reference[None, :]
            return target_samples

def naive_confidence_intervals(target, observed, alpha=0.1):
    """
    Compute naive Gaussian based confidence
    intervals for target.
    Parameters
    ----------

    target : `targeted_sampler`
    observed : np.float
        A vector of observed data of shape `target.shape`
    alpha : float (optional)
        1 - confidence level.
    Returns
    -------
    intervals : np.float
        Gaussian based confidence intervals.
    """
    quantile = - ndist.ppf(alpha/float(2))
    LU = np.zeros((2, target.shape[0]))
    for j in range(target.shape[0]):
        sigma = np.sqrt(target.target_cov[j, j])
        LU[0,j] = observed[j] - sigma * quantile
        LU[1,j] = observed[j] + sigma * quantile
    return LU.T

<<<<<<< HEAD
=======

>>>>>>> c79de1d1
def naive_pvalues(target, observed, parameter):
    pvalues = np.zeros(target.shape[0])
    for j in range(target.shape[0]):
        sigma = np.sqrt(target.target_cov[j, j])
        pval = ndist.cdf((observed[j]-parameter[j])/sigma)
        pvalues[j] = 2*min(pval, 1-pval)
    return pvalues


class translate_intervals(object): # intervals_from_sample):

    """
    Location family based intervals... (cryptic)
    randomization density should be `g` composed with the affine
    mapping and take an argument like one row of sample
    target_linear is the linear part of the affine mapping with
    respect to target
    weights for a given candidate will look like
          randomization_density(sample + (candidate, 0, 0) - (reference, 0, 0)) /
          randomization_density(sample)
    if the samples are samples of \bar{\beta}. if we have samples of
    \Delta from our reference, then the weights will look like
    randomization_density(sample + (candidate, 0, 0))
    randomization_density(sample + (reference, 0, 0))
    WE ARE ASSUMING sample is sampled from targeted_sampler.reference
    """

    def __init__(self,
                 targeted_sampler,
                 sample,
                 observed):
        self.targeted_sampler = targeted_sampler
        self.observed = observed.copy() # this is our observed unpenalized estimator
        self._logden = targeted_sampler.log_randomization_density(sample)
        self._delta = sample.copy()
        self._delta[:, targeted_sampler.target_slice] -= targeted_sampler.reference[None, :]

    def pivot(self,
              test_statistic,
              candidate,
              alternative='twosided'):
        '''
        alternative : ['greater', 'less', 'twosided']
            What alternative to use.
        Returns
        -------
        pvalue : np.float

        '''

        if alternative not in ['greater', 'less', 'twosided']:
            raise ValueError("alternative should be one of ['greater', 'less', 'twosided']")

        observed_delta = self.observed - candidate
        observed_stat = test_statistic(observed_delta)

        candidate_sample, weights = self._weights(candidate)
        #sample_stat = np.array([test_statistic(s) for s in candidate_sample[:, self.targeted_sampler.target_slice]])
        sample_stat = np.array([test_statistic(s) for s in self._delta[:, self.targeted_sampler.target_slice]])

        pivot = np.mean((sample_stat <= observed_stat) * weights) / np.mean(weights)

        if alternative == 'twosided':
            return 2 * min(pivot, 1 - pivot)
        elif alternative == 'less':
            return pivot
        else:
            return 1 - pivot

    def confidence_interval(self, linear_func, level=0.95, how_many_sd=20):

        target_delta = self._delta[:,self.targeted_sampler.target_slice]
        projected_delta = target_delta.dot(linear_func)
        projected_observed = self.observed.dot(linear_func)

        delta_min, delta_max = projected_delta.min(), projected_delta.max()

        _norm = np.linalg.norm(linear_func)
        grid_min, grid_max = -how_many_sd * np.std(projected_delta), how_many_sd * np.std(projected_delta)

        reference = self.targeted_sampler.reference

        def _rootU(gamma):
            return self.pivot(lambda x: linear_func.dot(x),
                              reference + gamma * linear_func / _norm**2,
                              alternative='less') - (1 - level) / 2.


        def _rootL(gamma):
            return self.pivot(lambda x: linear_func.dot(x),
                              reference + gamma * linear_func / _norm**2,
                              alternative='less') - (1 + level) / 2.

        upper = bisect(_rootU, grid_min, grid_max, xtol=1.e-5*(grid_max - grid_min))
        lower = bisect(_rootL, grid_min, grid_max, xtol=1.e-5*(grid_max - grid_min))

        return lower + projected_observed, upper + projected_observed

    # Private methods

    def _weights(self, candidate):

        candidate_sample = self._delta.copy()
        candidate_sample[:, self.targeted_sampler.target_slice] += candidate[None, :]
        _lognum = self.targeted_sampler.log_randomization_density(candidate_sample)

        _logratio = _lognum - self._logden
        _logratio -= _logratio.max()

        return candidate_sample, np.exp(_logratio)

<|MERGE_RESOLUTION|>--- conflicted
+++ resolved
@@ -37,19 +37,10 @@
 
         opt_linear, opt_offset = self.opt_transform
         data_linear, data_offset = data_transform
-<<<<<<< HEAD
+
         if self.target_offset is None:
             self.target_offset = np.zeros(data_state.shape[0])
-        data_piece = data_linear.dot(data_state+self.target_offset) + data_offset
-        if opt_linear is not None:
-            opt_piece = opt_linear.dot(np.array(opt_state)) + opt_offset
-        else:
-            opt_piece = opt_offset
-        # value of the randomization omega
-
-        full_state = (data_piece + opt_piece)
-=======
-        data_piece = data_linear.dot(data_state) + data_offset
+        data_piece = data_linear.dot(data_state + self.target_offset) + data_offset
 
         # value of the randomization omega
 
@@ -58,20 +49,12 @@
             full_state = (data_piece + opt_piece)
         else:
             full_state = data_piece
->>>>>>> c79de1d1
 
         # gradient of negative log density of randomization at omega
         # we may have marginalized over some optimization variables here
 
-<<<<<<< HEAD
-        if self._marginalize_subgradient==False:
-            randomization_derivative = self.randomization.gradient(full_state)
-        else:
-            randomization_derivative = self.construct_weights(full_state)
-=======
         randomization_derivative = self.construct_weights(full_state)
 
->>>>>>> c79de1d1
         # chain rule for data, optimization parts
 
         data_grad = data_linear.T.dot(randomization_derivative)
@@ -80,14 +63,9 @@
         else:
             opt_grad = None
         return data_grad, opt_grad #- self.grad_log_jacobian(opt_state)
-<<<<<<< HEAD
-
-
-=======
 
     def construct_weights(self, full_state):
         return self.randomization.gradient(full_state)
->>>>>>> c79de1d1
 
     def linear_decomposition(self, target_score_cov, target_cov, observed_target_state):
         """
@@ -152,7 +130,9 @@
         if self.target_offset is None:
             self.target_offset = np.zeros(data_state.shape[0])
 
-        data_piece = data_linear.dot((data_state+self.target_offset).T) + data_offset[:, None]
+        #data_piece = data_linear.dot((data_state + self.target_offset).T) + data_offset[:, None]
+        # self.target_offset is wrong shape
+        data_piece = data_linear.dot(data_state) + data_offset[:, None]
         opt_piece = opt_linear.dot(opt_state.T) + opt_offset[:, None]
 
         # value of the randomization omega
@@ -291,13 +271,8 @@
 
         self.observed_opt_state = np.zeros(self.num_opt_var)
         for i in range(len(self.objectives)):
-<<<<<<< HEAD
-            if self.objectives[i].num_opt_var>0:
-                self.observed_opt_state[self.opt_slice[i]] = self.objectives[i].observed_opt_state #[:self.num_opt_var]
-=======
             if self.objectives[i].num_opt_var > 0:
                 self.observed_opt_state[self.opt_slice[i]] = self.objectives[i].observed_opt_state
->>>>>>> c79de1d1
 
     def setup_target(self,
                      target_info,
@@ -441,8 +416,6 @@
         self.shape = observed_target_state.shape
 
         self.score_cov = []
-<<<<<<< HEAD
-        #nsample = [1, 2000]
         for i in range(self.nqueries):
             if parametric==False:
                 target_cov, cross_cov = multi_view.form_covariances(target_info, cross_terms=[multi_view.score_info[i]],
@@ -455,7 +428,7 @@
             #if i==0:
             #    print("cross cov (mean, std): ", np.mean(cross_cov), np.std(cross_cov))
         #self.target_cov = np.atleast_2d(covariances[0])
-=======
+
         for i in range(self.nqueries):
             if parametric == False:
                 target_cov, cross_cov = multi_view.form_covariances(target_info,  
@@ -467,7 +440,6 @@
 
             self.target_cov = target_cov
             self.score_cov.append(cross_cov)
->>>>>>> c79de1d1
 
         # XXX we're not really using this target_set in our tests
 
@@ -480,11 +452,6 @@
                 self.target_cov[t, n] = 0.
                 self.target_cov[n, t] = 0.
 
-<<<<<<< HEAD
-        #self.score_cov = covariances[1:]
-
-=======
->>>>>>> c79de1d1
         self.target_transform = []
 
         self.target_offset = self.objectives[0].target_offset ## added target_offset
@@ -1171,10 +1138,6 @@
         LU[1,j] = observed[j] + sigma * quantile
     return LU.T
 
-<<<<<<< HEAD
-=======
-
->>>>>>> c79de1d1
 def naive_pvalues(target, observed, parameter):
     pvalues = np.zeros(target.shape[0])
     for j in range(target.shape[0]):
