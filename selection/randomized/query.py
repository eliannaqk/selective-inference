from itertools import product
import numpy as np

from scipy.stats import norm as ndist
from scipy.optimize import bisect

from regreg.affine import power_L

from ..distributions.api import discrete_family, intervals_from_sample
from ..sampling.langevin import projected_langevin

class query(object):

    def __init__(self, randomization):

        self.randomization = randomization
        self._solved = False
        self._randomized = False
        self._setup = False

    # Methods reused by subclasses

    def randomize(self):

        if not self._randomized:
            self.randomized_loss, self._initial_omega = self.randomization.randomize(self.loss, self.epsilon)
        self._randomized = True

    def construct_weights(self, full_state):
        return self.randomization.gradient(full_state)

    def linear_decomposition(self, target_score_cov, target_cov, observed_target_state):
        """
        Compute out the linear decomposition
        of the score based on the target. This decomposition
        writes the (limiting CLT version) of the data in the score as linear in the
        target and in some independent Gaussian error.

        This second independent piece is conditioned on, resulting
        in a reconstruction of the score as an affine function of the target
        where the offset is the part related to this independent
        Gaussian error.
        """

        target_score_cov = np.atleast_2d(target_score_cov)
        target_cov = np.atleast_2d(target_cov)
        observed_target_state = np.atleast_1d(observed_target_state)

        linear_part = target_score_cov.T.dot(np.linalg.pinv(target_cov))

        offset = self.observed_score_state - linear_part.dot(observed_target_state)

        # now compute the composition of this map with
        # self.score_transform

        score_linear, score_offset = self.score_transform
        composition_linear_part = score_linear.dot(linear_part)

        composition_offset = score_linear.dot(offset) + score_offset

        return (composition_linear_part, composition_offset)

    # Reconstruct different parts of 
    # randomization: optimization, data and full

    def reconstruct_opt(self, opt_state):

        if not self._setup:
            raise ValueError('setup_sampler should be called before using this function')

        opt_linear, opt_offset = self.opt_transform
        if opt_linear is not None:
            opt_state = np.atleast_2d(opt_state)
            return np.squeeze(opt_linear.dot(opt_state.T) + opt_offset[:, None]).T
        else:
            return opt_offset

    def log_density(self, full_data):
        return self.randomization.log_density(full_data)

     # implemented by subclasses

    def grad_log_jacobian(self, opt_state):
        """
        log_jacobian depends only on data through
        Hessian at \bar{\beta}_E which we
        assume is close to Hessian at \bar{\beta}_E^*
        """
        # needs to be implemented for group lasso
        return self.derivative_logdet_jacobian(opt_state[self.scaling_slice])

    def jacobian(self, opt_state):
        """
        log_jacobian depends only on data through
        Hessian at \bar{\beta}_E which we
        assume is close to Hessian at \bar{\beta}_E^*
        """
        # needs to be implemented for group lasso
        return 1.

    def solve(self):

        raise NotImplementedError('abstract method')

    def setup_sampler(self):
        """
        Setup query to prepare for sampling.
        Should set a few key attributes:

            - observed_score_state
            - num_opt_var
            - observed_opt_state
            - opt_transform
            - score_transform

        """
        raise NotImplementedError('abstract method -- only keyword arguments')

    def projection(self, opt_state):

        raise NotImplementedError('abstract method -- projection of optimization variables')

def reconstruct_data(data_state, data_transform):

    data_state = np.atleast_2d(data_state)
    data_linear, data_offset = data_transform
    if data_linear is not None:
        return np.squeeze(data_linear.dot(data_state.T) + data_offset[:,None]).T
    else:
        return np.squeeze(data_offset)

def reconstruct_full(data_state, data_transform, query, opt_state):

    if not query._setup:
        raise ValueError('setup_sampler should be called before using this function')

    data_piece = reconstruct_data(data_state, data_transform)
    opt_piece =  query.reconstruct_opt(opt_state)

    return np.squeeze((data_piece + opt_piece))

class multiple_queries(object):

    '''
    Combine several queries of a given data
    through randomized algorithms.
    '''

    def __init__(self, objectives):
        '''
        Parameters
        ----------
        objectives : sequence
           A sequences of randomized objective functions.
        Notes
        -----
        Each element of `objectives` must
        have a `setup_sampler` method that returns
        a description of the distribution of the
        data implicated in the objective function,
        typically through the score or gradient
        of the objective function.
        These descriptions are passed to a function
        `form_covariances` to linearly decompose
        each score in terms of a target
        and an asymptotically independent piece.
        Returns
        -------
        None
        '''

        self.objectives = objectives

    def solve(self):
        '''
        Ensure that each objective has been solved.
        '''
        for objective in self.objectives:
            if not objective._solved:
                objective.solve()

    def setup_sampler(self, form_covariances):
        '''
        Parameters
        ----------
        form_covariances : callable
           A callable used to decompose
           target of inference and the score
           of each objective.
        Notes
        -----
        This function sets the initial
        `opt_state` of all optimization
        variables in each view.
        We also store a reference to `form_covariances`
        which is called in the
        construction of `targeted_sampler`.
        Returns
        -------
        None
        '''

        self.form_covariances = form_covariances

        nqueries = self.nqueries = len(self.objectives)

        self.score_info = []
        self.nboot = []
        for objective in self.objectives:
            score_ = objective.setup_sampler()
            self.score_info.append(score_)
            self.nboot.append(objective.nboot)

        curr_randomization_length = 0
        self.randomization_slice = []
        for objective in self.objectives:
            randomization_length = objective.randomization.shape[0]
            self.randomization_slice.append(slice(curr_randomization_length,
                                                  curr_randomization_length + randomization_length))
            curr_randomization_length = curr_randomization_length + randomization_length
        self.total_randomization_length = curr_randomization_length

    def setup_opt_state(self):
        self.num_opt_var = 0
        self.opt_slice = []

        for objective in self.objectives:
            self.opt_slice.append(slice(self.num_opt_var, self.num_opt_var + objective.num_opt_var))
            self.num_opt_var += objective.num_opt_var
        self.observed_opt_state = np.zeros(self.num_opt_var)
        for i in range(len(self.objectives)):
            if self.objectives[i].num_opt_var > 0:
                self.observed_opt_state[self.opt_slice[i]] = self.objectives[i].observed_opt_state

    def setup_target(self,
                     target_info,
                     observed_target_state,
                     reference=None,
                     target_set=None,
                     parametric=False):
        '''
        Parameters
        ----------
        target_info : object
           Passed as first argument to `self.form_covariances`.

        observed_target_state : np.float
           Observed value of the target estimator.

        reference : np.float (optional)
           Reference parameter for Gaussian approximation
           of target.

        target_set : sequence (optional)
           Which coordinates of target are really
           of interest. If not None, then coordinates
           not in target_set are assumed to have 0
           mean in the sampler.

        Notes
        -----

        The variable `target_set` can be used for
        a selected model test when some functionals
        are assumed to have 0 mean in the limiting
        Gaussian approximation. This can
        sometimes mean an increase in power.

        Returns
        -------

        target : targeted_sampler
            An instance of `targeted_sampler` that
            can be used to sample, test hypotheses,
            form intervals.
        '''

        self.setup_opt_state()

        return targeted_sampler(self,
                                target_info,
                                observed_target_state,
                                self.form_covariances,
                                target_set=target_set,
                                reference=reference,
                                parametric=parametric)

    def setup_bootstrapped_target(self,
                                  target_bootstrap,
                                  observed_target_state,
                                  target_alpha,
                                  target_set=None,
                                  reference=None,
                                  boot_size=None):

        self.setup_opt_state()

        return bootstrapped_target_sampler(self,
                                           target_bootstrap,
                                           observed_target_state,
                                           target_alpha,
                                           target_set=target_set,
                                           reference=reference,
                                           boot_size=boot_size)

class targeted_sampler(object):

    '''
    Object to sample from target of a selective sampler.
    '''

    def __init__(self,
                 multi_view,
                 target_info,
                 observed_target_state,
                 form_covariances,
                 reference=None,
                 target_set=None,
                 parametric=False):

        '''
        Parameters
        ----------

        multi_view : `multiple_queries`
           Instance of `multiple_queries`. Attributes
           `objectives`, `score_info` are key
           attributed. (Should maybe change constructor
           to reflect only what is needed.)

        target_info : object
           Passed as first argument to `self.form_covariances`.

        observed_target_state : np.float
           Observed value of the target estimator.

        form_covariances : callable
           Used in linear decomposition of each score
           and the target.

        reference : np.float (optional)
           Reference parameter for Gaussian approximation
           of target.

        target_set : sequence (optional)
           Which coordinates of target are really
           of interest. If not None, then coordinates
           not in target_set are assumed to have 0
           mean in the sampler.

        parametric : bool
           Use parametric covariance estimate?

        Notes
        -----
        The callable `form_covariances`
        should accept `target_info` as first argument
        and a keyword argument `cross_terms` which
        correspond to the `score_info` of each
        objective of `multi_view`. This used in
        a linear decomposition of each score into
        a piece correlated with `target` and
        an independent piece.
        The independent piece is treated as a
        nuisance parameter and conditioned on
        (i.e. is fixed within the sampler).
        '''

        # sampler will draw samples for bootstrap
        # these are arguments to target_info and score_bootstrap
        # nonparamteric bootstrap is np.random.choice(n, size=(n,), replace=True)
        # residual bootstrap might be X_E.dot(\bar{\beta}_E)
        # + np.random.choice(resid, size=(n,), replace=True)

        # if target_set is not None, we assume that
        # these coordinates (specified by a list of coordinates) of target
        # is assumed to be independent of the rest
        # the corresponding block of `target_cov` is zeroed out

        # we need these attributes of multi_view

        self.nqueries = len(multi_view.objectives)
        self.opt_slice = multi_view.opt_slice
        self.objectives = multi_view.objectives

        self.observed_target_state = observed_target_state
        self.shape = observed_target_state.shape

        self.total_randomization_length = multi_view.total_randomization_length
        self.randomization_slice = multi_view.randomization_slice

        self.score_cov = []
        target_cov_sum = 0
        for i in range(self.nqueries):
            if parametric == False:
                target_cov, cross_cov = multi_view.form_covariances(target_info,  
                                                                    cross_terms=[multi_view.score_info[i]],
                                                                    nsample=multi_view.nboot[i])
            else:
                target_cov, cross_cov = multi_view.form_covariances(target_info, 
                                                                    cross_terms=[multi_view.score_info[i]])

            target_cov_sum += target_cov
            self.score_cov.append(cross_cov)

        self.target_cov = target_cov_sum / self.nqueries

        # XXX we're not really using this target_set in our tests

        # zero out some coordinates of target_cov
        # to enforce independence of target and null statistics

        if target_set is not None:
            null_set = set(range(self.target_cov.shape[0])).difference(target_set)
            for t, n in product(target_set, null_set):
                self.target_cov[t, n] = 0.
                self.target_cov[n, t] = 0.

        self.target_transform = []

        for i in range(self.nqueries):
            self.target_transform.append(
                self.objectives[i].linear_decomposition(self.score_cov[i],
                                                        self.target_cov,
                                                        self.observed_target_state))

        self.target_cov = np.atleast_2d(self.target_cov)
        self.target_inv_cov = np.linalg.inv(self.target_cov)

        # size of reference? should it only be target_set?

        if reference is None:
            reference = np.zeros(self.target_inv_cov.shape[0])
        self.reference = reference

        # need to vectorize the state for Langevin

        self.overall_opt_slice = slice(0, multi_view.num_opt_var)
        self.target_slice = slice(multi_view.num_opt_var,
                                  multi_view.num_opt_var + self._reference_inv.shape[0])
        self.keep_slice = self.target_slice

        # set the observed state

        self.observed_state = np.zeros(multi_view.num_opt_var + self._reference_inv.shape[0])
        self.observed_state[self.target_slice] = self.observed_target_state
        self.observed_state[self.overall_opt_slice] = multi_view.observed_opt_state

        # added for the reconstruction map in case we marginalize over optimization variables

        randomization_length_total = 0
        self.randomization_slice = []
        for i in range(self.nqueries):
            self.randomization_slice.append(
                slice(randomization_length_total, randomization_length_total + self.objectives[i].ndim))
            randomization_length_total += self.objectives[i].ndim

        self.randomization_length_total = randomization_length_total

    def set_reference(self, reference):
        self._reference = np.atleast_1d(reference)
        self._reference_inv = self.target_inv_cov.dot(self.reference).flatten()

    def get_reference(self):
        return self._reference

    reference = property(get_reference, set_reference)

    def projection(self, state):
        '''
        Projection map of projected Langevin sampler.
        Parameters
        ----------
        state : np.float
           State of sampler made up of `(target, opt_vars)`.
           Typically, the projection will only act on
           `opt_vars`.
        Returns
        -------
        projected_state : np.float
        '''

        opt_state = state[self.overall_opt_slice]
        new_opt_state = np.zeros_like(opt_state)
        for i in range(self.nqueries):
            new_opt_state[self.opt_slice[i]] = self.objectives[i].projection(opt_state[self.opt_slice[i]])
        state[self.overall_opt_slice] = new_opt_state
        return state

    def gradient(self, state):
        '''
        Gradient of log-density at current state.
        Parameters
        ----------
        state : np.float
           State of sampler made up of `(target, opt_vars)`.
        Returns
        -------
        gradient : np.float
        '''

        target_state, opt_state = state[self.target_slice], state[self.overall_opt_slice]
        target_grad, opt_grad = np.zeros_like(target_state), np.zeros_like(opt_state)
        full_grad = np.zeros_like(state)

        # randomization_gradient are gradients of a CONVEX function

        for i in range(self.nqueries):

            randomization_state = reconstruct_full(target_state, 
                                                   self.target_transform[i], 
                                                   self.objectives[i],
                                                   opt_state[self.opt_slice[i]])

            grad = self.objectives[i].construct_weights(randomization_state)
            target_linear, target_offset = self.target_transform[i]
            opt_linear, opt_offset = self.objectives[i].opt_transform
            if target_linear is not None:
                target_grad += target_linear.T.dot(grad)
            if opt_linear is not None:
                opt_grad[self.opt_slice[i]] = opt_offset.T.dot(grad)

        target_grad = -target_grad
        target_grad += self._reference_inv - self.target_inv_cov.dot(target_state)
        full_grad[self.target_slice] = target_grad
        full_grad[self.overall_opt_slice] = -opt_grad

        return full_grad


    def sample(self, ndraw, burnin, stepsize=None, keep_opt=False):
        '''
        Sample `target` from selective density
        using projected Langevin sampler with
        gradient map `self.gradient` and
        projection map `self.projection`.

        Parameters
        ----------
        ndraw : int
           How long a chain to return?
        burnin : int
           How many samples to discard?
        stepsize : float
           Stepsize for Langevin sampler. Defaults
           to a crude estimate based on the
           dimension of the problem.
        keep_opt : bool
           Should we return optimization variables
           as well as the target?
        Returns
        -------
        gradient : np.float
        '''

        if stepsize is None:
            stepsize = 1. / self.crude_lipschitz()

        if keep_opt:
            keep_slice = slice(None, None, None)
        else:
            keep_slice = self.keep_slice

        target_langevin = projected_langevin(self.observed_state.copy(),
                                             self.gradient,
                                             self.projection,
                                             stepsize)

        samples = []

        for i in range(ndraw + burnin):
            target_langevin.next()
            if (i >= burnin):
                samples.append(target_langevin.state[keep_slice].copy())
        return np.asarray(samples)

    def hypothesis_test(self,
                        test_stat,
                        observed_value,
                        ndraw=10000,
                        burnin=2000,
                        stepsize=None,
                        sample=None,
                        parameter=None,
                        alternative='twosided'):

        '''
        Sample `target` from selective density
        using projected Langevin sampler with
        gradient map `self.gradient` and
        projection map `self.projection`.
        Parameters
        ----------
        test_stat : callable
           Test statistic to evaluate on sample from
           selective distribution.
        observed_value : float
           Observed value of test statistic.
           Used in p-value calculation.
        ndraw : int
           How long a chain to return?
        burnin : int
           How many samples to discard?
        stepsize : float
           Stepsize for Langevin sampler. Defaults
           to a crude estimate based on the
           dimension of the problem.
        sample : np.array (optional)
           If not None, assumed to be a sample of shape (-1,) + `self.shape`
           representing a sample of the target from parameters `self.reference`.
           Allows reuse of the same sample for construction of confidence
           intervals, hypothesis tests, etc. If not None,
           `ndraw, burnin, stepsize` are ignored.
        parameter : np.float (optional)
           If not None, defaults to `self.reference`.
           Otherwise, sample is reweighted using Gaussian tilting.
        alternative : ['greater', 'less', 'twosided']
            What alternative to use.
        Returns
        -------
        gradient : np.float
        '''

        if alternative not in ['greater', 'less', 'twosided']:
            raise ValueError("alternative should be one of ['greater', 'less', 'twosided']")

        if sample is None:
            sample = self.sample(ndraw, burnin, stepsize=stepsize)

        if parameter is None:
            parameter = self.reference

        sample_test_stat = np.squeeze(np.array([test_stat(x) for x in sample]))


        delta = self.target_inv_cov.dot(parameter - self.reference)
        W = np.exp(sample.dot(delta))

        family = discrete_family(sample_test_stat, W)
        pval = family.cdf(0, observed_value)

        if alternative == 'greater':
            return 1 - pval
        elif alternative == 'less':
            return pval
        else:
            return 2 * min(pval, 1 - pval)

    def confidence_intervals(self,
                             observed,
                             ndraw=10000,
                             burnin=2000,
                             stepsize=None,
                             sample=None,
                             level=0.9):
        '''
        Parameters
        ----------
        observed : np.float
            A vector of parameters with shape `self.shape`,
            representing coordinates of the target.
        ndraw : int
           How long a chain to return?
        burnin : int
           How many samples to discard?
        stepsize : float
           Stepsize for Langevin sampler. Defaults
           to a crude estimate based on the
           dimension of the problem.
        sample : np.array (optional)
           If not None, assumed to be a sample of shape (-1,) + `self.shape`
           representing a sample of the target from parameters `self.reference`.
           Allows reuse of the same sample for construction of confidence
           intervals, hypothesis tests, etc.
        level : float (optional)
            Specify the
            confidence level.
        Notes
        -----
        Construct selective confidence intervals
        for each parameter of the target.
        Returns
        -------
        intervals : [(float, float)]
            List of confidence intervals.
        '''

        if sample is None:
            sample = self.sample(ndraw, burnin, stepsize=stepsize)

        nactive = observed.shape[0]
        intervals_instance = intervals_from_sample(self.reference,
                                                   sample,
                                                   observed,
                                                   self.target_cov)

        return intervals_instance.confidence_intervals_all(level=level)

    def coefficient_pvalues(self,
                            observed,
                            parameter=None,
                            ndraw=10000,
                            burnin=2000,
                            stepsize=None,
                            sample=None,
                            alternative='twosided'):
        '''
        Construct selective p-values
        for each parameter of the target.
        Parameters
        ----------
        observed : np.float
            A vector of parameters with shape `self.shape`,
            representing coordinates of the target.
        parameter : np.float (optional)
            A vector of parameters with shape `self.shape`
            at which to evaluate p-values. Defaults
            to `np.zeros(self.shape)`.
        ndraw : int
           How long a chain to return?
        burnin : int
           How many samples to discard?
        stepsize : float
           Stepsize for Langevin sampler. Defaults
           to a crude estimate based on the
           dimension of the problem.
        sample : np.array (optional)
           If not None, assumed to be a sample of shape (-1,) + `self.shape`
           representing a sample of the target from parameters `self.reference`.
           Allows reuse of the same sample for construction of confidence
           intervals, hypothesis tests, etc.
        alternative : ['greater', 'less', 'twosided']
            What alternative to use.
        Returns
        -------
        pvalues : np.float

        '''

        if alternative not in ['greater', 'less', 'twosided']:
            raise ValueError("alternative should be one of ['greater', 'less', 'twosided']")

        if sample is None:
            sample = self.sample(ndraw, burnin, stepsize=stepsize)

        if parameter is None:
            parameter = np.zeros(self.shape)

        nactive = observed.shape[0]
        intervals_instance = intervals_from_sample(self.reference,
                                                   sample,
                                                   observed,
                                                   self.target_cov)

        pval = intervals_instance.pivots_all(parameter)

        if alternative == 'greater':
            return 1 - pval
        elif alternative == 'less':
            return pval
        else:
            return 2 * np.minimum(pval, 1 - pval)

    def crude_lipschitz(self):
        """
        A crude Lipschitz constant for the
        gradient of the log-density.
        Returns
        -------
        lipschitz : float

        """
        lipschitz = power_L(self.target_inv_cov)
        for transform, objective in zip(self.target_transform, self.objectives):
            lipschitz += power_L(transform[0])**2 * objective.randomization.lipschitz
            lipschitz += power_L(objective.score_transform[0])**2 * objective.randomization.lipschitz
        return lipschitz


    def reconstruct(self, state):
        '''
        Reconstruction of randomization at current state.
        Parameters
        ----------
        state : np.float
           State of sampler made up of `(target, opt_vars)`.
           Can be array with each row a state.
        Returns
        -------
        reconstructed : np.float
           Has shape of `opt_vars` with same number of rows
           as `state`.

        '''

        state = np.atleast_2d(state)
        if len(state.shape) > 2:
            raise ValueError('expecting at most 2-dimensional array')

        target_state, opt_state = state[:,self.target_slice], state[:,self.overall_opt_slice]
        reconstructed = np.zeros((state.shape[0], self.total_randomization_length))

        for i in range(self.nqueries):
            reconstructed[:, self.randomization_slice[i]] = reconstruct_full(target_state,
                                                                             self.target_transform[i],
                                                                             self.objectives[i],
                                                                             opt_state[:, self.opt_slice[i]])

        return np.squeeze(reconstructed)

    def log_density(self, state):
        '''
        Log of randomization density at current state.
        Parameters
        ----------
        state : np.float
           State of sampler made up of `(target, opt_vars)`.
           Can be two-dimensional with each row a state.
        Returns
        -------
        density : np.float
            Has number of rows as `state` if 2-dimensional.
        '''

        reconstructed = self.reconstruct(state)
        value = np.zeros(reconstructed.shape[0])

        for i in range(self.nqueries):
            log_dens = self.objectives[i].randomization.log_density
            value += log_dens(reconstructed[:,self.opt_slice[i]])
        return np.squeeze(value)

class bootstrapped_target_sampler(targeted_sampler):

    # make one of these for each hypothesis test

    def __init__(self,
                 multi_view,
                 target_info,
                 observed_target_state,
                 target_alpha,
                 target_set=None,
                 reference=None,
                 boot_size=None):

        # sampler will draw bootstrapped weights for the target

        if boot_size is None:
            boot_size = target_alpha.shape[1]

        targeted_sampler.__init__(self, multi_view,
                                  target_info,
                                  observed_target_state,
                                  target_set,
                                  reference)
        # for bootstrap

        self.boot_size = boot_size
        self.target_alpha = target_alpha
        self.boot_transform = []

        for i in range(self.nqueries):
            composition_linear_part, composition_offset = self.objectives[i].linear_decomposition(self.score_cov[i],
                                                                                                  self.target_cov,
                                                                                                  self.observed_target_state)
            boot_linear_part = np.dot(composition_linear_part, target_alpha)
            boot_offset = composition_offset + np.dot(composition_linear_part, self.reference).flatten()
            self.boot_transform.append((boot_linear_part, boot_offset))

        # set the observed state for bootstrap

        self.boot_slice = slice(multi_view.num_opt_var, multi_view.num_opt_var + self.boot_size)
        self.observed_state = np.zeros(multi_view.num_opt_var + self.boot_size)
        self.observed_state[self.boot_slice] = np.ones(self.boot_size)
        self.observed_state[self.overall_opt_slice] = multi_view.observed_opt_state


    def gradient(self, state):

        boot_state, opt_state = state[self.boot_slice], state[self.overall_opt_slice]
        boot_grad, opt_grad = np.zeros_like(boot_state), np.zeros_like(opt_state)
        full_grad = np.zeros_like(state)

        # randomization_gradient are gradients of a CONVEX function

        for i in range(self.nqueries):

            randomization_state = reconstruct_full(boot_state, 
                                                   self.boot_transform[i], 
                                                   self.objectives[i],
                                                   opt_state[self.opt_slice[i]])

            grad = self.objectives[i].construct_weights(randomization_state)
            boot_linear, boot_offset = self.boot_transform[i]
            opt_linear, opt_offset = self.objectives[i].opt_transform
            if boot_linear is not None:
                boot_grad += boot_linear.T.dot(grad)
            if opt_linear is not None:
                opt_grad[self.opt_slice[i]] = opt_offset.T.dot(grad)

        boot_grad = -boot_grad
        boot_grad -= boot_state

        full_grad[self.boot_slice] = boot_grad
        full_grad[self.overall_opt_slice] = -opt_grad

        return full_grad

    def sample(self, ndraw, burnin, stepsize = None, keep_opt=False):
        if stepsize is None:
            stepsize = 1. / self.observed_state.shape[0]

        bootstrap_langevin = projected_langevin(self.observed_state.copy(),
                                                self.gradient,
                                                self.projection,
                                                stepsize)
        if keep_opt:
            boot_slice = slice(None, None, None)
        else:
            boot_slice = self.boot_slice

        samples = []
        for i in range(ndraw + burnin):
            bootstrap_langevin.next()
            if (i >= burnin):
                samples.append(bootstrap_langevin.state[boot_slice].copy())
        samples = np.asarray(samples)

        if keep_opt:
            target_samples = samples[:,self.boot_slice].dot(self.target_alpha.T) + self.reference[None, :]
            opt_sample0 = samples[0,self.overall_opt_slice]
            result = np.zeros((samples.shape[0], opt_sample0.shape[0] + target_samples.shape[1]))
            result[:,self.overall_opt_slice] = samples[:,self.overall_opt_slice]
            result[:,self.target_slice] = target_samples
            return result
        else:
            target_samples = samples.dot(self.target_alpha.T) + self.reference[None, :]
            return target_samples

class optimization_sampler(object):

    '''
    Object to sample only optimization variables of a selective sampler
    fixing the observed score.
    '''

    def __init__(self,
                 multi_view):

        '''
        Parameters
        ----------

        multi_view : `multiple_queries`
           Instance of `multiple_queries`. Attributes
           `objectives`, `score_info` are key
           attributed. (Should maybe change constructor
           to reflect only what is needed.)
        '''

        # sampler will draw samples for bootstrap
        # these are arguments to target_info and score_bootstrap
        # nonparamteric bootstrap is np.random.choice(n, size=(n,), replace=True)
        # residual bootstrap might be X_E.dot(\bar{\beta}_E)
        # + np.random.choice(resid, size=(n,), replace=True)

        # if target_set is not None, we assume that
        # these coordinates (specified by a list of coordinates) of target
        # is assumed to be independent of the rest
        # the corresponding block of `target_cov` is zeroed out

        # make sure we setup the queries

        multi_view.setup_sampler(form_covariances=None)
        multi_view.setup_opt_state()

        # we need these attributes of multi_view
        self.multi_view = multi_view

        self.nqueries = len(multi_view.objectives)
        self.opt_slice = multi_view.opt_slice
        self.objectives = multi_view.objectives
        self.nboot = multi_view.nboot

        self.total_randomization_length = multi_view.total_randomization_length
        self.randomization_slice = multi_view.randomization_slice

        # set the observed state

        self.observed_state = np.zeros_like(multi_view.observed_opt_state)
        self.observed_state[:] = multi_view.observed_opt_state

        # added for the reconstruction map in case we marginalize over optimization variables

        randomization_length_total = 0
        self.randomization_slice = []
        for i in range(self.nqueries):
            self.randomization_slice.append(
                slice(randomization_length_total, randomization_length_total + self.objectives[i].ndim))
            randomization_length_total += self.objectives[i].ndim

        self.randomization_length_total = randomization_length_total

        # We implicitly assume that we are sampling a target
        # independent of the data in each view

        self.observed_score = [] # in the view's coordinates
        self.observed_raw_score = [] # in the data coordinates, not the view's coordinates
                                     # will typically be \nabla \ell(\bar{\beta}_E) - \nabla^2 \ell(\bar{\beta}_E) \bar{\beta}_E
        self.score_info = []
        for i in range(self.nqueries):
            obj = self.objectives[i]
            score_linear, score_offset = obj.score_transform
            self.observed_raw_score.append(score_linear.dot(obj.observed_score_state) + score_offset)
            self.observed_score.append(obj.observed_score_state)
            self.score_info.append(obj.score_transform)

    def projection(self, state):
        '''
        Projection map of projected Langevin sampler.
        Parameters
        ----------
        state : np.float
           State of sampler made up of `(target, opt_vars)`.
           Typically, the projection will only act on
           `opt_vars`.
        Returns
        -------
        projected_state : np.float
        '''

        opt_state = state
        new_opt_state = np.zeros_like(opt_state)
        for i in range(self.nqueries):
            new_opt_state[self.opt_slice[i]] = self.objectives[i].projection(opt_state[self.opt_slice[i]])
        return new_opt_state

    def gradient(self, state):
        """
        Gradient only w.r.t. opt variables
        """

        opt_state = state
        opt_grad = np.zeros_like(opt_state)

        # randomization_gradient are gradients of a CONVEX function

        for i in range(self.nqueries):
            reconstructed_opt_state = self.objectives[i].reconstruct_opt(opt_state[self.opt_slice[i]])
            opt_linear, opt_offset = self.objectives[i].opt_transform
            opt_grad[self.opt_slice[i]] = \
                opt_linear.T.dot(self.objectives[i].construct_weights(reconstructed_opt_state + self.observed_raw_score[i]))
        return -opt_grad

    def sample(self, ndraw, burnin, stepsize=None):
        '''
        Sample `target` from selective density
        using projected Langevin sampler with
        gradient map `self.gradient` and
        projection map `self.projection`.

        Parameters
        ----------
        ndraw : int
           How long a chain to return?
        burnin : int
           How many samples to discard?
        stepsize : float
           Stepsize for Langevin sampler. Defaults
           to a crude estimate based on the
           dimension of the problem.
        keep_opt : bool
           Should we return optimization variables
           as well as the target?
        Returns
        -------
        gradient : np.float
        '''

        if stepsize is None:
            print("here")
            stepsize = 1./len(self.observed_state) #
            #stepsize = 1. / self.crude_lipschitz()

        target_langevin = projected_langevin(self.observed_state.copy(),
                                             self.gradient,
                                             self.projection,
                                             stepsize)

        samples = []

        for i in range(ndraw + burnin):
            target_langevin.next()
            if (i >= burnin):
                samples.append(target_langevin.state.copy())
        return np.asarray(samples)

    def setup_target(self, 
                     target_info, 
                     form_covariances, 
                     parametric=False):
        """
        This computes the matrices used in the linear decomposition
        that will be used in computing weights for the sampler.
        """

        self.score_cov = []
        self.log_densities = []

        target_cov_sum = 0

        # we should pararallelize this over all views at once ?
        for i in range(self.nqueries):
            view = self.objectives[i]
            self.log_densities.append(view.log_density)
            score_info = view.setup_sampler(form_covariances)
            if parametric == False:
                target_cov, cross_cov = form_covariances(target_info,  
                                                         cross_terms=[score_info],
                                                         nsample=self.nboot[i])
            else:
                target_cov, cross_cov = form_covariances(target_info, 
                                                         cross_terms=[score_info])

            target_cov_sum += target_cov
            self.score_cov.append(cross_cov)

        self.target_cov = target_cov_sum / self.nqueries
        self.target_invcov = np.linalg.inv(self.target_cov)

    def hypothesis_test(self,
                        test_stat,
                        observed_value,
                        ndraw=10000,
                        burnin=2000,
                        stepsize=None,
                        sample=None,
                        parameter=None,
                        alternative='twosided'):

        '''
        Sample `target` from selective density
        using projected Langevin sampler with
        gradient map `self.gradient` and
        projection map `self.projection`.
        Parameters
        ----------
        test_stat : callable
           Test statistic to evaluate on sample from
           selective distribution.
        observed_value : float
           Observed value of test statistic.
           Used in p-value calculation.
        ndraw : int
           How long a chain to return?
        burnin : int
           How many samples to discard?
        stepsize : float
           Stepsize for Langevin sampler. Defaults
           to a crude estimate based on the
           dimension of the problem.
        sample : np.array (optional)
           If not None, assumed to be a sample of shape (-1,) + `self.shape`
           representing a sample of the target from parameters `self.reference`.
           Allows reuse of the same sample for construction of confidence
           intervals, hypothesis tests, etc. If not None,
           `ndraw, burnin, stepsize` are ignored.
        parameter : np.float (optional)
           If not None, defaults to `self.reference`.
           Otherwise, sample is reweighted using Gaussian tilting.
        alternative : ['greater', 'less', 'twosided']
            What alternative to use.
        Returns
        -------
        gradient : np.float
        '''

        if alternative not in ['greater', 'less', 'twosided']:
            raise ValueError("alternative should be one of ['greater', 'less', 'twosided']")

        if sample is None:
            sample = self.sample(ndraw, burnin, stepsize=stepsize)

        if parameter is None:
            parameter = self.reference

        sample_test_stat = np.squeeze(np.array([test_stat(x) for x in sample]))

        delta = self.target_inv_cov.dot(parameter - self.reference)
        W = np.exp(sample.dot(delta))

        family = discrete_family(sample_test_stat, W)
        pval = family.cdf(0, observed_value)

        if alternative == 'greater':
            return 1 - pval
        elif alternative == 'less':
            return pval
        else:
            return 2 * min(pval, 1 - pval)

    def confidence_intervals(self,
                             observed_target,
                             ndraw=10000,
                             burnin=2000,
                             stepsize=None,
                             sample=None,
                             level=0.9):
        '''
        Parameters
        ----------
        observed : np.float
            A vector of parameters with shape `self.shape`,
            representing coordinates of the target.
        ndraw : int
           How long a chain to return?
        burnin : int
           How many samples to discard?
        stepsize : float
           Stepsize for Langevin sampler. Defaults
           to a crude estimate based on the
           dimension of the problem.
        sample : np.array (optional)
           If not None, assumed to be a sample of shape (-1,) + `self.shape`
           representing a sample of the target from parameters `self.reference`.
           Allows reuse of the same sample for construction of confidence
           intervals, hypothesis tests, etc.
        level : float (optional)
            Specify the
            confidence level.
        Notes
        -----
        Construct selective confidence intervals
        for each parameter of the target.
        Returns
        -------
        intervals : [(float, float)]
            List of confidence intervals.
        '''

        if sample is None:
            sample = self.sample(ndraw, burnin, stepsize=stepsize)

        _intervals = optimization_intervals(self,
                                            sample,
                                            observed_target)

        limits = []

        for i in range(observed_target.shape[0]):
            keep = np.zeros_like(observed_target)
            keep[i] = 1.
            limits.append(_intervals.confidence_interval(keep, level=level))

        return np.array(limits)

    def coefficient_pvalues(self,
                            observed_target,
                            parameter=None,
                            ndraw=10000,
                            burnin=2000,
                            stepsize=None,
                            sample=None,
                            alternative='twosided'):
        '''
        Construct selective p-values
        for each parameter of the target.
        Parameters
        ----------
        observed : np.float
            A vector of parameters with shape `self.shape`,
            representing coordinates of the target.
        parameter : np.float (optional)
            A vector of parameters with shape `self.shape`
            at which to evaluate p-values. Defaults
            to `np.zeros(self.shape)`.
        ndraw : int
           How long a chain to return?
        burnin : int
           How many samples to discard?
        stepsize : float
           Stepsize for Langevin sampler. Defaults
           to a crude estimate based on the
           dimension of the problem.
        sample : np.array (optional)
           If not None, assumed to be a sample of shape (-1,) + `self.shape`
           representing a sample of the target from parameters `self.reference`.
           Allows reuse of the same sample for construction of confidence
           intervals, hypothesis tests, etc.
        alternative : ['greater', 'less', 'twosided']
            What alternative to use.
        Returns
        -------
        pvalues : np.float

        '''

        if alternative not in ['greater', 'less', 'twosided']:
            raise ValueError("alternative should be one of ['greater', 'less', 'twosided']")

        if sample is None:
            sample = self.sample(ndraw, burnin, stepsize=stepsize)

        if parameter is None:
            parameter = np.zeros(observed_target.shape[0])

        _intervals = optimization_intervals(self,
                                            sample,
                                            observed_target)
        pvals = []

        for i in range(observed_target.shape[0]):
            keep = np.zeros_like(observed_target)
            keep[i] = 1.
            pvals.append(_intervals.pivot(keep, candidate=parameter[i], alternative=alternative))

        return np.array(pvals)

    def crude_lipschitz(self):
        """
        A crude Lipschitz constant for the
        gradient of the log-density.
        Returns
        -------
        lipschitz : float

        """
        lipschitz = power_L(self.target_inv_cov)
        for transform, objective in zip(self.target_transform, self.objectives):
            lipschitz += power_L(transform[0])**2 * objective.randomization.lipschitz
            lipschitz += power_L(objective.score_transform[0])**2 * objective.randomization.lipschitz
        return lipschitz

    def reconstruct(self, state):
        '''
        Reconstruction of randomization at current state.
        Parameters
        ----------
        state : np.float
           State of sampler made up of `(target, opt_vars)`.
           Can be array with each row a state.

        Returns
        -------
        reconstructed : np.float
           Has shape of `opt_vars` with same number of rows
           as `state`.

        '''

        state = np.atleast_2d(state)
        if state.ndim > 2:
            raise ValueError('expecting at most 2-dimensional array')

        reconstructed = np.zeros((state.shape[0], self.total_randomization_length))

        for i in range(self.nqueries):
            reconstructed[:,self.randomization_slice[i]] = self.objectives[i].reconstruct_opt(  
                state[:,self.opt_slice[i]]) + self.observed_raw_score[i]

        return np.squeeze(reconstructed)

    def reconstruct_opt(self, state):
        '''
        Reconstruction of randomization at current state.
        Parameters
        ----------
        state : np.float
           State of sampler made up of `(target, opt_vars)`.
           Can be array with each row a state.

        Returns
        -------
        reconstructed : np.float
           Has shape of `opt_vars` with same number of rows
           as `state`.

        '''

        state = np.atleast_2d(state)
        if state.ndim > 2:
            raise ValueError('expecting at most 2-dimensional array')

        reconstructed = np.zeros((state.shape[0], self.total_randomization_length))

        for i in range(self.nqueries):
            reconstructed[:,self.randomization_slice[i]] = self.objectives[i].reconstruct_opt(  
                state[:,self.opt_slice[i]])

        return np.squeeze(reconstructed)

    def log_density(self, state):
        '''
        Log of randomization density at current state.
        Parameters
        ----------
        state : np.float
           State of sampler made up of `(target, opt_vars)`.
           Can be two-dimensional with each row a state.
        Returns
        -------
        density : np.float
            Has number of rows as `state` if 2-dimensional.
        '''

        reconstructed = self.reconstruct(state)
        value = np.zeros(reconstructed.shape[0])

        for i in range(self.nqueries):
            log_dens = self.objectives[i].randomization.log_density
            value += log_dens(reconstructed[:,self.opt_slice[i]])
        return np.squeeze(value)

class optimization_intervals(object):

    def __init__(self,
                 opt_sampler,
                 opt_sample,
                 observed):

        full_sample = opt_sampler.reconstruct(opt_sample) # observed_score + affine(opt_sample)
        self._logden = opt_sampler.log_density(full_sample)

        # we now remove the observed_score from full_sample
        self.reconstructed_sample = opt_sampler.reconstruct_opt(opt_sample) # affine(opt_sample)
        self.observed = observed.copy() # this is our observed unpenalized estimator

        # setup_target has been called on opt_sampler
        self.opt_sampler = opt_sampler
        self.opt_sample = opt_sample

        self.target_cov = opt_sampler.target_cov
        self._normal_sample = np.random.multivariate_normal(mean=np.zeros(self.target_cov.shape[0]), 
                                                            cov=self.target_cov, 
                                                            size=(opt_sample.shape[0],))
    def pivot(self,
              linear_func,
              candidate,
              alternative='twosided'):
        '''
        alternative : ['greater', 'less', 'twosided']
            What alternative to use.
        Returns
        -------
        pvalue : np.float
        '''

        if alternative not in ['greater', 'less', 'twosided']:
            raise ValueError("alternative should be one of ['greater', 'less', 'twosided']")

        observed_stat = self.observed.dot(linear_func)
        sample_stat = self._normal_sample.dot(linear_func)

        target_cov = linear_func.dot(self.target_cov.dot(linear_func))

        nuisance = []
        score_cov = []
        for i in range(len(self.opt_sampler.objectives)):
            cur_score_cov = linear_func.dot(self.opt_sampler.score_cov[i])
<<<<<<< HEAD
            cur_nuisance = self.opt_sampler.objectives[i].observed_score_state - cur_score_cov * observed_stat / target_cov
=======
            cur_nuisance = self.opt_sampler.observed_score[i] - cur_score_cov * observed_stat / target_cov
>>>>>>> 408e8840
            # cur_nuisance is in the view's internal coordinates
            score_linear, score_offset = self.opt_sampler.score_info[i]
            # final_nuisance is on the scale of the original randomization
            final_nuisance = score_linear.dot(cur_nuisance) + score_offset
            nuisance.append(final_nuisance)
<<<<<<< HEAD
            score_cov.append(score_linear.dot(cur_score_cov)/target_cov)
=======
            score_cov.append(score_linear.dot(cur_score_cov) / target_cov)
>>>>>>> 408e8840

        weights = self._weights(sample_stat + candidate,  # normal sample under candidate
                                nuisance,                 # nuisance sufficient stats for each view
                                score_cov,                # points will be moved like sample * score_cov
                                self.opt_sampler.log_densities)
        
        pivot = np.mean((sample_stat <= observed_stat) * weights) / np.mean(weights)

        if alternative == 'twosided':
            return 2 * min(pivot, 1 - pivot)
        elif alternative == 'less':
            return pivot
        else:
            return 1 - pivot

    def confidence_interval(self, linear_func, level=0.90, how_many_sd=20):

        sample_stat = self._normal_sample.dot(linear_func)
        observed_stat = self.observed.dot(linear_func)
        
        _norm = np.linalg.norm(linear_func)
        grid_min, grid_max = -how_many_sd * np.std(sample_stat), how_many_sd * np.std(sample_stat)

        def _rootU(gamma):
            return self.pivot(linear_func,
                              observed_stat + gamma,
                              alternative='less') - (1 - level) / 2.
        def _rootL(gamma):
            return self.pivot(linear_func,
                              observed_stat + gamma,
                              alternative='less') - (1 + level) / 2.

        upper = bisect(_rootU, grid_min, grid_max, xtol=1.e-5*(grid_max - grid_min))
        lower = bisect(_rootL, grid_min, grid_max, xtol=1.e-5*(grid_max - grid_min))

        #print(_rootU(upper), _rootL(lower), 'pivot')
        return lower + observed_stat, upper + observed_stat

    # Private methods

    def _weights(self, 
                 sample_stat,
                 nuisance,
                 score_cov,
                 log_densities):

        # Here we should loop through the views
        # and move the score of each view 
        # for each projected (through linear_func) normal sample
        # using the linear decomposition

        # We need access to the map that takes observed_score for each view
        # and constructs the full randomization -- this is the reconstruction map
        # for each view

        # The data state for each view will be set to be N_i + A_i \hat{\theta}_i
        # where N_i is the nuisance sufficient stat for the i-th view's
        # data with respect to \hat{\theta} and N_i  will not change because
        # it depends on the observed \hat{\theta} and observed score of i-th view

        # In this function, \hat{\theta}_i will change with the Monte Carlo sample

        _lognum = 0
        for i in range(len(log_densities)):
            density_arg = np.multiply.outer(score_cov[i], sample_stat) + nuisance[i][:, None]
            _lognum += log_densities[i](density_arg.T + self.reconstructed_sample)
        _logratio = _lognum - self._logden
        _logratio -= _logratio.max()

        return np.exp(_logratio)

def naive_confidence_intervals(target, observed, alpha=0.1):
    """
    Compute naive Gaussian based confidence
    intervals for target.
    Parameters
    ----------

    target : `targeted_sampler`
    observed : np.float
        A vector of observed data of shape `target.shape`
    alpha : float (optional)
        1 - confidence level.
    Returns
    -------
    intervals : np.float
        Gaussian based confidence intervals.
    """
    quantile = - ndist.ppf(alpha/float(2))
    LU = np.zeros((2, target.shape[0]))
    for j in range(target.shape[0]):
        sigma = np.sqrt(target.target_cov[j, j])
        LU[0,j] = observed[j] - sigma * quantile
        LU[1,j] = observed[j] + sigma * quantile
    return LU.T

def naive_pvalues(target, observed, parameter):
    pvalues = np.zeros(target.shape[0])
    for j in range(target.shape[0]):
        sigma = np.sqrt(target.target_cov[j, j])
        pval = ndist.cdf((observed[j]-parameter[j])/sigma)
        pvalues[j] = 2*min(pval, 1-pval)
    return pvalues<|MERGE_RESOLUTION|>--- conflicted
+++ resolved
@@ -1457,21 +1457,13 @@
         score_cov = []
         for i in range(len(self.opt_sampler.objectives)):
             cur_score_cov = linear_func.dot(self.opt_sampler.score_cov[i])
-<<<<<<< HEAD
-            cur_nuisance = self.opt_sampler.objectives[i].observed_score_state - cur_score_cov * observed_stat / target_cov
-=======
             cur_nuisance = self.opt_sampler.observed_score[i] - cur_score_cov * observed_stat / target_cov
->>>>>>> 408e8840
             # cur_nuisance is in the view's internal coordinates
             score_linear, score_offset = self.opt_sampler.score_info[i]
             # final_nuisance is on the scale of the original randomization
             final_nuisance = score_linear.dot(cur_nuisance) + score_offset
             nuisance.append(final_nuisance)
-<<<<<<< HEAD
-            score_cov.append(score_linear.dot(cur_score_cov)/target_cov)
-=======
             score_cov.append(score_linear.dot(cur_score_cov) / target_cov)
->>>>>>> 408e8840
 
         weights = self._weights(sample_stat + candidate,  # normal sample under candidate
                                 nuisance,                 # nuisance sufficient stats for each view
