--- conflicted
+++ resolved
@@ -10,15 +10,9 @@
 from regreg.api import glm
 
 def pairs_bootstrap_glm(glm_loss,
-<<<<<<< HEAD
-                        active,
-                        beta_full=None,
-                        inactive=None,
-=======
                         active, 
                         beta_full=None, 
                         inactive=None, 
->>>>>>> cdc17ad8
                         scaling=1.,
                         solve_args={'min_its':50, 'tol':1.e-10}):
     """
@@ -88,13 +82,8 @@
     return functools.partial(_boot_score, X_full, Y, ntotal, _bootQinv, _bootI, nactive, _sqrt_scaling, beta_overall), observed
 
 def pairs_bootstrap_score(glm_loss,
-<<<<<<< HEAD
-                          active,
-                          beta_active=None,
-=======
                           active, 
                           beta_active=None, 
->>>>>>> cdc17ad8
                           solve_args={'min_its':50, 'tol':1.e-10}):
     """
     pairs bootstrap of (beta_hat_active, -grad_inactive(beta_hat_active))
@@ -205,14 +194,15 @@
 
     """
     Bootstrap inactive score at \bar{\beta}_E
+
     Will be used with forward stepwise.
     """
     inactive = ~active
     beta_full = np.zeros(glm_loss.shape)
     beta_full[active] = beta_active
 
-    _full_boot_score = pairs_bootstrap_glm(glm_loss,
-                                           active,
+    _full_boot_score = pairs_bootstrap_glm(glm_loss, 
+                                           active, 
                                            beta_full=beta_full,
                                            inactive=inactive,
                                            scaling=scaling)[0]
@@ -222,29 +212,6 @@
 
     return _boot_score
 
-<<<<<<< HEAD
-def target(loss,
-           active,
-           queries,
-           subset=None,
-           bootstrap=False,
-           solve_args={'min_its':50, 'tol':1.e-10},
-           reference=None):
-    """
-    Form target from self.loss
-    restricting to active variables.
-    If subset is not None, then target returns
-    only those coordinates of the active
-    variables.
-    Parameters
-    ----------
-    query : `query`
-       A query with a glm loss.
-    active : np.bool
-       Indicators of active variables.
-    queries : `multiple_queries`
-       Sampler returned for this queries.
-=======
 def target(loss, 
            active, 
            queries,
@@ -273,25 +240,10 @@
     queries : `multiple_queries`
        Sampler returned for this queries.
 
->>>>>>> cdc17ad8
     subset : np.bool
        Indicator of subset of variables
        to be returned. Includes both
        active and inactive variables.
-<<<<<<< HEAD
-    bootstrap : bool
-       If True, sampler returned uses bootstrap
-       otherwise uses a plugin CLT.
-    reference : np.float (optional)
-       Optional reference parameter. Defaults
-       to the observed reference parameter.
-       Must have shape `active.sum()`.
-    solve_args : dict
-       Args used to solve restricted M estimator.
-    Returns
-    -------
-    target_sampler : `targeted_sampler`
-=======
 
     bootstrap : bool
        If True, sampler returned uses bootstrap
@@ -310,7 +262,6 @@
 
     target_sampler : `targeted_sampler`
 
->>>>>>> cdc17ad8
     """
 
     unpenalized_mle = restricted_Mest(loss, active, solve_args=solve_args)
@@ -330,11 +281,7 @@
     boot_target, boot_target_observed = pairs_bootstrap_glm(loss, active, inactive=inactive)
 
     def _subsetter(value):
-<<<<<<< HEAD
-        if nactive_subset > 0:
-=======
         if nactive_subset > 0:        
->>>>>>> cdc17ad8
             return np.hstack([value[active_subset], value[nactive:]])
         else:
             return value[nactive:]
@@ -343,28 +290,21 @@
         return _subsetter(boot_target(indices))
     target_observed = _subsetter(boot_target_observed)
 
-<<<<<<< HEAD
-    form_covariances = glm_nonparametric_bootstrap(n, n)
-=======
     if parametric==False:
         form_covariances = glm_nonparametric_bootstrap(n, n)
     else:
         form_covariances = glm_parametric_covariance(loss)
 
->>>>>>> cdc17ad8
     queries.setup_sampler(form_covariances)
     queries.setup_opt_state()
 
     if reference is None:
         reference = target_observed
 
-<<<<<<< HEAD
-=======
     if parametric:
         linear_func = np.identity(target_observed.shape[0])
         _target = (active,linear_func)
 
->>>>>>> cdc17ad8
     if bootstrap:
         alpha_mat = set_alpha_matrix(loss, active, inactive=inactive)
         alpha_subset = np.ones(alpha_mat.shape[0], np.bool)
@@ -376,53 +316,18 @@
                                                            alpha_mat,
                                                            reference=reference)
     else:
-<<<<<<< HEAD
-        target_sampler = queries.setup_target(_target,
-                                              target_observed,
-                                              reference=reference)
-=======
 
         target_sampler = queries.setup_target(_target,
                                               target_observed,
                                               reference=reference,
                                               parametric=parametric)
 
->>>>>>> cdc17ad8
     return target_sampler, target_observed
 
 class glm_group_lasso(M_estimator):
 
     def setup_sampler(self, scaling=1., solve_args={'min_its':50, 'tol':1.e-10}):
         M_estimator.setup_sampler(self, scaling=scaling, solve_args=solve_args)
-
-        bootstrap_score = pairs_bootstrap_glm(self.loss,
-                                              self.selection_variable['variables'],
-<<<<<<< HEAD
-                                              beta_full=self._beta_full,
-                                              inactive=~self.selection_variable['variables'])[0]
-
-        return bootstrap_score
-
-class split_glm_group_lasso(M_estimator_split):
-
-    def setup_sampler(self, scaling=1., solve_args={'min_its': 50, 'tol': 1.e-10}):
-        M_estimator_split.setup_sampler(self, scaling=scaling, solve_args=solve_args)
-
-        bootstrap_score = pairs_bootstrap_glm(self.loss,
-                                              self.selection_variable['variables'],
-=======
->>>>>>> cdc17ad8
-                                              beta_full=self._beta_full,
-                                              inactive=~self.selection_variable['variables'])[0]
-
-        return bootstrap_score
-
-<<<<<<< HEAD
-=======
-class split_glm_group_lasso(M_estimator_split):
-
-    def setup_sampler(self, scaling=1., solve_args={'min_its': 50, 'tol': 1.e-10}):
-        M_estimator_split.setup_sampler(self, scaling=scaling, solve_args=solve_args)
 
         bootstrap_score = pairs_bootstrap_glm(self.loss,
                                               self.selection_variable['variables'],
@@ -431,7 +336,18 @@
 
         return bootstrap_score
 
->>>>>>> cdc17ad8
+class split_glm_group_lasso(M_estimator_split):
+
+    def setup_sampler(self, scaling=1., solve_args={'min_its': 50, 'tol': 1.e-10}):
+        M_estimator_split.setup_sampler(self, scaling=scaling, solve_args=solve_args)
+
+        bootstrap_score = pairs_bootstrap_glm(self.loss,
+                                              self.selection_variable['variables'],
+                                              beta_full=self._beta_full,
+                                              inactive=~self.selection_variable['variables'])[0]
+
+        return bootstrap_score
+
 
 class glm_group_lasso_parametric(M_estimator):
 
@@ -440,33 +356,16 @@
     def setup_sampler(self):
         M_estimator.setup_sampler(self)
         return self.selection_variable['variables']
-<<<<<<< HEAD
-
-=======
->>>>>>> cdc17ad8
+
 
 class glm_greedy_step(greedy_score_step, glm):
 
-<<<<<<< HEAD
-=======
-class glm_greedy_step(greedy_score_step, glm):
-
->>>>>>> cdc17ad8
     # XXX this makes the assumption that our
     # greedy_score_step maximized over ~active
 
     def setup_sampler(self):
         greedy_score_step.setup_sampler(self)
-        bootstrap_score = pairs_inactive_score_glm(self.loss,
-                                                   self.active,
-                                                   self.beta_active)
-        return bootstrap_score
-
-class glm_threshold_score(threshold_score):
-
-    def setup_sampler(self):
-        threshold_score.setup_sampler(self)
-        bootstrap_score = pairs_inactive_score_glm(self.loss,
+        bootstrap_score = pairs_inactive_score_glm(self.loss, 
                                                    self.active,
                                                    self.beta_active)
         return bootstrap_score
@@ -486,9 +385,9 @@
     def __init__(self, X, Y, epsilon, penalty, randomization, solve_args={'min_its':50, 'tol':1.e-10}):
         loss = glm.gaussian(X, Y)
         M_estimator.__init__(self,
-                             loss,
-                             epsilon,
-                             penalty,
+                             loss, 
+                             epsilon, 
+                             penalty, 
                              randomization, solve_args=solve_args)
 
     def setup_sampler(self):
@@ -506,8 +405,10 @@
 def bootstrap_cov(sampler, boot_target, cross_terms=(), nsample=2000):
     """
     m out of n bootstrap
+
     returns estimates of covariance matrices: boot_target with itself,
     and the blocks of (boot_target, boot_other) for other in cross_terms
+
     """
 
     _mean_target = 0.
@@ -634,19 +535,11 @@
     return functools.partial(parametric_cov, glm_loss, solve_args=solve_args)
 
 
-<<<<<<< HEAD
-def standard_ci(X, y , active, leftout_indices, alpha=0.1):
+def standard_ci(glm_loss, X, y , active, leftout_indices, alpha=0.1):
 
     import regreg.api as rr
 
-    loss = rr.glm.logistic(X[leftout_indices, ], y[leftout_indices])
-=======
-def standard_ci(glm_loss, X, y , active, leftout_indices, alpha=0.1):
-
-    import regreg.api as rr
-
     loss = glm_loss(X[leftout_indices, ], y[leftout_indices])
->>>>>>> cdc17ad8
     boot_target, target_observed = pairs_bootstrap_glm(loss, active)
     nactive = np.sum(active)
     size= np.sum(leftout_indices)
