from itertools import product
import numpy as np

from ..distributions.discrete_family import discrete_family
from ..sampling.langevin import projected_langevin

class multiple_views(object):

    def __init__(self, objectives):

        self.objectives = objectives

    def solve(self):
        for objective in self.objectives:
            # maybe just check if they have been solved
            # randomize first?
            objective.solve()

<<<<<<< HEAD
    def setup_sampler(self, sampler, scaling=1., solve_args={'min_its':50, 'tol':1.e-10}): 
        # scaling should be chosen to be Lipschitz constant for gradient of Gaussian part

        self.sampler = sampler # this should be a callable that generates an argument to all of our bootstrap callables
=======
    def setup_sampler(self, form_covariance):
>>>>>>> a107740f

        nviews = self.nviews = len(self.objectives)

        self.num_opt_var = 0
        self.opt_slice = []
        self.score_info = []

        for objective in self.objectives:
<<<<<<< HEAD
            score_bootstrap = objective.setup_sampler(scaling=scaling, solve_args=solve_args) # shouldn't have to refit all the time as this function does
            self.score_bootstrap.append(score_bootstrap)
=======
            score_ = objective.setup_sampler() # shouldn't have to refit all the time as this function does
            self.score_info.append(score_)
>>>>>>> a107740f
            self.opt_slice.append(slice(self.num_opt_var, self.num_opt_var + objective.num_opt_var))
            self.num_opt_var += objective.num_opt_var

        self.observed_opt_state = np.zeros(self.num_opt_var)

        for i in range(nviews):
            self.observed_opt_state[self.opt_slice[i]] = self.objectives[i].observed_opt_state

    def setup_target(self,
                     target_info,
                     observed_target_state, 
                     form_covariances,
                     target_set=None,
                     reference=None,
                     constructor=None):

<<<<<<< HEAD
        if constructor is None:
            constructor = targeted_sampler

        return constructor(self,
                           target_bootstrap,
                           observed_target_state,
                           target_set=target_set,
                           reference=reference)
=======

        return targeted_sampler(self,
                                target_info,
                                observed_target_state,
                                form_covariances,
                                target_set=target_set,
                                reference=reference)
>>>>>>> a107740f


class targeted_sampler(object):

    # make one of these for each hypothesis test

    def __init__(self,
                 multi_view,
                 target_info,
                 observed_target_state,
                 form_covariances,
                 target_set=None,
                 reference=None):

        # sampler will draw samples for bootstrap
        # these are arguments to target_bootstrap and score_bootstrap
        # nonparamteric bootstrap is np.random.choice(n, size=(n,), replace=True)
        # residual bootstrap might be X_E.dot(\bar{\beta}_E) + np.random.choice(resid, size=(n,), replace=True)

        # if target_set is not None, we assume that these coordinates (specified by a list of coordinates) of target
        # is assumed to be independent of the rest
        # the corresponding block of `target_cov` is zeroed out

        # we need these attributes of multi_view

        self.nviews = len(multi_view.objectives)
        self.opt_slice = multi_view.opt_slice
        self.objectives = multi_view.objectives

        self.observed_target_state = observed_target_state

        covariances = form_covariances(target_info, cross_terms=multi_view.score_info)

        self.target_cov = np.atleast_2d(covariances[0])
        # zero out some coordinates of target_cov
        # to enforce independence of target and null statistics

        if target_set is not None:
            null_set = set(range(self.target_cov.shape[0])).difference(target_set)
            
            for t, n in product(target_set, null_set):
                self.target_cov[t, n] = 0.
                self.target_cov[n, t] = 0.

        self.score_cov = covariances[1:]

        self.target_transform = []
        for i in range(self.nviews):
            self.target_transform.append(self.objectives[i].condition(self.score_cov[i], 
                                                                      self.target_cov,
                                                                      self.observed_target_state))
        self.target_inv_cov = np.linalg.inv(self.target_cov)
        # size of reference? should it only be target_set?
        if reference is None:
            reference = np.zeros(self.target_inv_cov.shape[0])
        self.reference_inv = self.target_inv_cov.dot(reference)

        # need to vectorize the state for Langevin

        self.overall_opt_slice = slice(0, multi_view.num_opt_var)
        self.target_slice = slice(multi_view.num_opt_var, multi_view.num_opt_var + self.reference_inv.shape[0])
        self.keep_slice = self.target_slice

        # set the observed state

        self.observed_state = np.zeros(multi_view.num_opt_var + self.reference_inv.shape[0])
        self.observed_state[self.target_slice] = self.observed_target_state
        self.observed_state[self.overall_opt_slice] = multi_view.observed_opt_state

    def projection(self, state):
        target_state, opt_state = state[self.target_slice], state[self.overall_opt_slice] 
        new_opt_state = np.zeros_like(opt_state)
        for i in range(self.nviews):
            new_opt_state[self.opt_slice[i]] = self.objectives[i].projection(opt_state[self.opt_slice[i]])
        state[self.overall_opt_slice] = new_opt_state
        return state

    def gradient(self, state):

        target_state, opt_state = state[self.target_slice], state[self.overall_opt_slice] 
        target_grad, opt_grad = np.zeros_like(target_state), np.zeros_like(opt_state)
        full_grad = np.zeros_like(state)

        # randomization_gradient are gradients of a CONVEX function

        for i in range(self.nviews):
            target_grad_curr, opt_grad[self.opt_slice[i]] = \
                self.objectives[i].randomization_gradient(target_state, self.target_transform[i], opt_state[self.opt_slice[i]])
            target_grad += target_grad_curr.copy()

        target_grad = - target_grad
        target_grad += self.reference_inv - self.target_inv_cov.dot(target_state)
        full_grad[self.target_slice] = target_grad
        full_grad[self.overall_opt_slice] = -opt_grad

        return full_grad

    def sample(self, ndraw, burnin, stepsize=None):
        """
        assumes setup_sampler has been called
        """
        if stepsize is None:
            stepsize = 1. / self.observed_state.shape[0]
        target_langevin = projected_langevin(self.observed_state.copy(),
                                             self.gradient,
                                             self.projection,
                                             stepsize)


        samples = []
        for i in range(ndraw + burnin):
            target_langevin.next()
            if (i >= burnin):
                samples.append(target_langevin.state[self.keep_slice].copy())

        return samples

    def hypothesis_test(self, 
                        test_stat, 
                        observed_target, 
                        ndraw=10000,
                        burnin=2000,
                        stepsize=None,
                        alternative='twosided'):

        if alternative not in ['greater', 'less', 'twosided']:
            raise ValueError("alternative should be one of ['greater', 'less', 'twosided']")

        samples = self.sample(ndraw, burnin, stepsize=stepsize)
        observed_stat = test_stat(observed_target)
        sample_test_stat = np.array([test_stat(x) for x in samples])

        family = discrete_family(sample_test_stat, np.ones_like(sample_test_stat))
        pval = family.cdf(0, observed_stat)

        if alternative == 'greater':
            return 1 - pval
        elif alternative == 'less':
            return pval
        else:
            return 2 * min(pval, 1 - pval)

    def crude_lipschitz(self):
        result = np.linalg.svd(self.target_inv_cov)[1].max()
        for transform, objective in zip(self.target_transform, self.objectives):
            result += np.linalg.svd(transform[0])[1].max()**2 * objective.randomization.lipschitz
            result += np.linalg.svd(objective.score_transform[0])[1].max()**2 * objective.randomization.lipschitz
        return result 

class conditional_targeted_sampler(targeted_sampler):
    # condition on the optimization variables -- don't move them...

    def __init__(self,
                 multi_view,
                 target_bootstrap,
                 observed_target_state,
                 target_set=None,
                 reference=None):
        targeted_sampler.__init__(self,
                                  multi_view,
                                  target_bootstrap,
                                  observed_target_state,
                                  target_set=target_set,
                                  reference=reference)

        # this is a hacky way to do things

        self._full_state = self.observed_state.copy()
        self._opt_state = self.observed_state[self.overall_opt_slice]
        self.observed_state = self.observed_state[self.target_slice]
        self.keep_slice = slice(None, None, None)

    def gradient(self, state):
        self._full_state[self.target_slice] = state
        full_grad = targeted_sampler.gradient(self, self._full_state)
        return full_grad[self.target_slice]

    def projection(self, state):
        return state

    def crude_lipschitz(self):
        result = np.linalg.svd(self.target_inv_cov)[1].max()
        for transform, objective in zip(self.target_transform, self.objectives):
            result += np.linalg.svd(transform[0])[1].max()**2 * objective.randomization.lipschitz
        return result <|MERGE_RESOLUTION|>--- conflicted
+++ resolved
@@ -16,14 +16,7 @@
             # randomize first?
             objective.solve()
 
-<<<<<<< HEAD
-    def setup_sampler(self, sampler, scaling=1., solve_args={'min_its':50, 'tol':1.e-10}): 
-        # scaling should be chosen to be Lipschitz constant for gradient of Gaussian part
-
-        self.sampler = sampler # this should be a callable that generates an argument to all of our bootstrap callables
-=======
-    def setup_sampler(self, form_covariance):
->>>>>>> a107740f
+    def setup_sampler(self, form_covariances):
 
         nviews = self.nviews = len(self.objectives)
 
@@ -32,13 +25,8 @@
         self.score_info = []
 
         for objective in self.objectives:
-<<<<<<< HEAD
-            score_bootstrap = objective.setup_sampler(scaling=scaling, solve_args=solve_args) # shouldn't have to refit all the time as this function does
-            self.score_bootstrap.append(score_bootstrap)
-=======
             score_ = objective.setup_sampler() # shouldn't have to refit all the time as this function does
             self.score_info.append(score_)
->>>>>>> a107740f
             self.opt_slice.append(slice(self.num_opt_var, self.num_opt_var + objective.num_opt_var))
             self.num_opt_var += objective.num_opt_var
 
@@ -46,33 +34,26 @@
 
         for i in range(nviews):
             self.observed_opt_state[self.opt_slice[i]] = self.objectives[i].observed_opt_state
+
+        self.form_covariances = form_covariances
 
     def setup_target(self,
                      target_info,
                      observed_target_state, 
-                     form_covariances,
                      target_set=None,
                      reference=None,
                      constructor=None):
 
-<<<<<<< HEAD
         if constructor is None:
             constructor = targeted_sampler
 
         return constructor(self,
-                           target_bootstrap,
+                           target_info,
                            observed_target_state,
+                           self.form_covariances,
                            target_set=target_set,
                            reference=reference)
-=======
-
-        return targeted_sampler(self,
-                                target_info,
-                                observed_target_state,
-                                form_covariances,
-                                target_set=target_set,
-                                reference=reference)
->>>>>>> a107740f
+
 
 
 class targeted_sampler(object):
