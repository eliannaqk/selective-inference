from itertools import product
import numpy as np

from ..distributions.discrete_family import discrete_family
from ..sampling.langevin import projected_langevin
from .glm import bootstrap_cov

class multiple_views(object):

    '''
    Combine several views of a given data
    through randomized algorithms.
    '''

    def __init__(self, objectives):
        '''
        Parameters
        ----------

        objectives : sequence
           A sequences of randomized objective functions.

        Notes
        -----

        Each element of `objectives` must
        have a `setup_sampler` method that returns
        a description of the distribution of the
        data implicated in the objective function,
        typically through the score or gradient
        of the objective function.

        These descriptions are passed to a function
        `form_covariances` to linearly decompose
        each score in terms of a target
        and an asymptotically independent piece.

        Returns
        -------

        None
        '''

        self.objectives = objectives

    def solve(self):
        '''
        Ensure that each objective has been solved.
        '''
        for objective in self.objectives:
            if not objective._solved:
                objective.solve()

    def setup_sampler(self, form_covariances):
        '''
        Parameters
        ----------

        form_covariances : callable
           A callable used to decompose
           target of inference and the score
           of each objective.

        Notes
        -----

        This function sets the initial
        `opt_state` of all optimization
        variables in each view.

        We also store a reference to `form_covariances`
        which is called in the
        construction of `targeted_sampler`.

        Returns
        -------

        None

        '''

        self.form_covariances = form_covariances

        nviews = self.nviews = len(self.objectives)

        self.num_opt_var = 0
        self.opt_slice = []
        self.score_info = []

        for objective in self.objectives:
            score_ = objective.setup_sampler()
            self.score_info.append(score_)
            self.opt_slice.append(slice(self.num_opt_var, self.num_opt_var + objective.num_opt_var))
            self.num_opt_var += objective.num_opt_var

        self.observed_opt_state = np.zeros(self.num_opt_var)

        for i in range(nviews):
            self.observed_opt_state[self.opt_slice[i]] = self.objectives[i].observed_opt_state

    def setup_target(self,
                     target_info,
                     observed_target_state,
                     reference=None,
                     target_set=None):

        '''
        Parameters
        ----------

        target_info : object
           Passed as first argument to `self.form_covariances`.

        observed_target_state : np.float
           Observed value of the target estimator.

        reference : np.float (optional)
           Reference parameter for Gaussian approximation
           of target.

        target_set : sequence (optional)
           Which coordinates of target are really
           of interest. If not None, then coordinates
           not in target_set are assumed to have 0
           mean in the sampler.

        Notes
        -----

        The variable `target_set` can be used for
        a selected model test when some functionals
        are assumed to have 0 mean in the limiting
        Gaussian approximation. This can
        sometimes mean an increase in power.

        Returns
        -------

        target : targeted_sampler
            An instance of `targeted_sampler` that
            can be used to sample, test hypotheses,
            form intervals.

        '''

        return targeted_sampler(self,
                                target_info,
                                observed_target_state,
                                self.form_covariances,
                                target_set=target_set,
                                reference=reference)

    def setup_bootstrapped_target(self,
                     target_bootstrap,
                     observed_target_state,
                     boot_size,
                     target_alpha,
                     target_set=None,
                     reference=None):

        return bootstrapped_target_sampler(self,
                                           target_bootstrap,
                                           observed_target_state,
                                           boot_size,
                                           target_alpha,
                                           target_set=target_set,
                                           reference=reference)

class targeted_sampler(object):

    '''
    Object to sample from target of a selective sampler.
    '''

    def __init__(self,
                 multi_view,
                 target_info,
                 observed_target_state,
                 form_covariances,
                 reference=None,
                 target_set=None):

        '''
        Parameters
        ----------

        multi_view : `multiple_views`
           Instance of `multiple_views`. Attributes
           `objectives`, `score_info` are key
           attributed. (Should maybe change constructor
           to reflect only what is needed.)

        target_info : object
           Passed as first argument to `self.form_covariances`.

        observed_target_state : np.float
           Observed value of the target estimator.

        form_covariances : callable
           Used in linear decomposition of each score
           and the target.

        reference : np.float (optional)
           Reference parameter for Gaussian approximation
           of target.

        target_set : sequence (optional)
           Which coordinates of target are really
           of interest. If not None, then coordinates
           not in target_set are assumed to have 0
           mean in the sampler.

        Notes
        -----

        The callable `form_covariances`
        should accept `target_info` as first argument
        and a keyword argument `cross_terms` which
        correspond to the `score_info` of each
        objective of `multi_view`. This used in
        a linear decomposition of each score into
        a piece correlated with `target` and
        an independent piece.

        The independent piece is treated as a
        nuisance parameter and conditioned on
        (i.e. is fixed within the sampler).

        '''

        # sampler will draw samples for bootstrap
        # these are arguments to target_info and score_bootstrap
        # nonparamteric bootstrap is np.random.choice(n, size=(n,), replace=True)
        # residual bootstrap might be X_E.dot(\bar{\beta}_E)
        # + np.random.choice(resid, size=(n,), replace=True)

        # if target_set is not None, we assume that
        # these coordinates (specified by a list of coordinates) of target
        # is assumed to be independent of the rest
        # the corresponding block of `target_cov` is zeroed out

        # we need these attributes of multi_view

        self.nviews = len(multi_view.objectives)
        self.opt_slice = multi_view.opt_slice
        self.objectives = multi_view.objectives

        self.observed_target_state = observed_target_state

        covariances = multi_view.form_covariances(target_info, cross_terms=multi_view.score_info)
        self.target_cov = np.atleast_2d(covariances[0])

        # zero out some coordinates of target_cov
        # to enforce independence of target and null statistics

        if target_set is not None:
            null_set = set(range(self.target_cov.shape[0])).difference(target_set)
            for t, n in product(target_set, null_set):
                self.target_cov[t, n] = 0.
                self.target_cov[n, t] = 0.

        self.score_cov = covariances[1:]

        self.target_transform = []
        for i in range(self.nviews):
            self.target_transform.append(
                self.objectives[i].linear_decomposition(self.score_cov[i],
                                                        self.target_cov,
                                                        self.observed_target_state))

        self.target_inv_cov = np.linalg.inv(self.target_cov)
        # size of reference? should it only be target_set?
        if reference is None:
            self.reference = np.zeros(self.target_inv_cov.shape[0])
        else:
            self.reference=reference
        self.reference_inv = self.target_inv_cov.dot(self.reference)

        # need to vectorize the state for Langevin

        self.overall_opt_slice = slice(0, multi_view.num_opt_var)
<<<<<<< HEAD
        self.target_slice = slice(multi_view.num_opt_var, 
                                  multi_view.num_opt_var + self.reference_inv.shape[0])
        self.keep_slice = self.target_slice

=======
        self.target_slice = slice(multi_view.num_opt_var, multi_view.num_opt_var + self.reference_inv.shape[0])
        self.keep_slice = self.target_slice
>>>>>>> 58e83f41
        # set the observed state

        self.observed_state = np.zeros(multi_view.num_opt_var + self.reference_inv.shape[0])
        self.observed_state[self.target_slice] = self.observed_target_state
        self.observed_state[self.overall_opt_slice] = multi_view.observed_opt_state

    def projection(self, state):
        '''
        Projection map of projected Langevin sampler.

        Parameters
        ----------

        state : np.float
           State of sampler made up of `(target, opt_vars)`.
           Typically, the projection will only act on
           `opt_vars`.

        Returns
        -------

        projected_state : np.float

        '''

        opt_state = state[self.overall_opt_slice]
        new_opt_state = np.zeros_like(opt_state)
        for i in range(self.nviews):
            new_opt_state[self.opt_slice[i]] = self.objectives[i].projection(opt_state[self.opt_slice[i]])
        state[self.overall_opt_slice] = new_opt_state
        return state

    def gradient(self, state):
        '''
        Gradient of log-density at current state.

        Parameters
        ----------

        state : np.float
           State of sampler made up of `(target, opt_vars)`.

        Returns
        -------

        gradient : np.float

        '''

        target_state, opt_state = state[self.target_slice], state[self.overall_opt_slice]
        target_grad, opt_grad = np.zeros_like(target_state), np.zeros_like(opt_state)
        full_grad = np.zeros_like(state)

        # randomization_gradient are gradients of a CONVEX function

        for i in range(self.nviews):
            target_grad_curr, opt_grad[self.opt_slice[i]] = \
                self.objectives[i].randomization_gradient(target_state, self.target_transform[i], opt_state[self.opt_slice[i]])
            target_grad += target_grad_curr.copy()

        target_grad = - target_grad
        target_grad += self.reference_inv - self.target_inv_cov.dot(target_state)
        full_grad[self.target_slice] = target_grad
        full_grad[self.overall_opt_slice] = -opt_grad

        return full_grad

    def sample(self, ndraw, burnin, stepsize=None):
        '''
        Sample `target` from selective density
        using projected Langevin sampler with
        gradient map `self.gradient` and
        projection map `self.projection`.

        Parameters
        ----------

        ndraw : int
           How long a chain to return?

        burnin : int
           How many samples to discard?

        stepsize : float
           Stepsize for Langevin sampler. Defaults
           to a crude estimate based on the
           dimension of the problem.

        Returns
        -------

        gradient : np.float

        '''

        if stepsize is None:
            stepsize = 1. / self.crude_lipschitz()

        target_langevin = projected_langevin(self.observed_state.copy(),
                                             self.gradient,
                                             self.projection,
                                             stepsize)

        samples = []
        for i in range(ndraw + burnin):
            target_langevin.next()
<<<<<<< HEAD
            if i >= burnin:
=======
            if (i >= burnin):
>>>>>>> 58e83f41
                samples.append(target_langevin.state[self.keep_slice].copy())

        return samples

    def hypothesis_test(self,
                        test_stat,
                        observed_value,
                        ndraw=10000,
                        burnin=2000,
                        stepsize=None,
                        alternative='twosided'):

        '''
        Sample `target` from selective density
        using projected Langevin sampler with
        gradient map `self.gradient` and
        projection map `self.projection`.

        Parameters
        ----------

        test_stat : callable
           Test statistic to evaluate on sample from
           selective distribution.

        observed_target : np.float
           Observed value of target estimate.
           Used in p-value calculation.

        ndraw : int
           How long a chain to return?

        burnin : int
           How many samples to discard?

        stepsize : float
           Stepsize for Langevin sampler. Defaults
           to a crude estimate based on the
           dimension of the problem.

        alternative : ['greater', 'less', 'twosided']
            What alternative to use.

        Returns
        -------

        gradient : np.float

        '''

        if alternative not in ['greater', 'less', 'twosided']:
            raise ValueError("alternative should be one of ['greater', 'less', 'twosided']")

        samples = self.sample(ndraw, burnin, stepsize=stepsize)
        sample_test_stat = np.array([test_stat(x) for x in samples])

        family = discrete_family(sample_test_stat, np.ones_like(sample_test_stat))
        pval = family.cdf(0, observed_value)

        if alternative == 'greater':
            return 1 - pval
        elif alternative == 'less':
            return pval
        else:
            return 2 * min(pval, 1 - pval)

    def crude_lipschitz(self):
        """
        A crude Lipschitz constant for the
        gradient of the log-density.

        Returns
        -------

        lipschitz : float
             
        """
        lipschitz = np.linalg.svd(self.target_inv_cov)[1].max()
        for transform, objective in zip(self.target_transform, self.objectives):
            lipschitz += np.linalg.svd(transform[0])[1].max()**2 * objective.randomization.lipschitz
            lipschitz += np.linalg.svd(objective.score_transform[0])[1].max()**2 * objective.randomization.lipschitz
        return lipschitz



class bootstrapped_target_sampler(targeted_sampler):

    # make one of these for each hypothesis test

    def __init__(self,
                 multi_view,
                 target_info,
                 observed_target_state,
                 boot_size,
                 target_alpha,
                 target_set=None,
                 reference=None):

        # sampler will draw bootstrapped weights for the target

        targeted_sampler.__init__(self, multi_view,
                                  target_info,
                                  observed_target_state,
                                  target_set,
                                  reference)
        # for bootstrap
        self.boot_size = boot_size
        self.target_alpha = target_alpha
        self.boot_transform = []
        #self.inv_mat = np.linalg.inv(np.dot(self.target_alpha, self.target_alpha.T))


        for i in range(self.nviews):
            composition_linear_part, composition_offset = self.objectives[i].linear_decomposition(self.score_cov[i],
                                                                                 self.target_cov,
                                                                                 self.observed_target_state)
            boot_linear_part = np.dot(composition_linear_part, target_alpha)
            boot_offset = composition_offset - np.dot(composition_linear_part, self.reference).flatten()
            self.boot_transform.append((boot_linear_part, boot_offset))


        self.reference_inv = self.target_inv_cov.dot(self.reference)

        # set the observed state for bootstrap

        self.boot_slice = slice(multi_view.num_opt_var, multi_view.num_opt_var + self.boot_size)
        self.boot_observed_state = np.zeros(multi_view.num_opt_var + self.boot_size)
        self.boot_observed_state[self.boot_slice] = np.ones(self.boot_size)
        #self.boot_observed_state[self.boot_slice] = np.random.normal(size=self.boot_size)
        self.boot_observed_state[self.overall_opt_slice] = multi_view.observed_opt_state

        self.gradient = self.boot_gradient

    def boot_gradient(self, state):

        boot_state, opt_state = state[self.boot_slice], state[self.overall_opt_slice]
        boot_grad, opt_grad = np.zeros_like(boot_state), np.zeros_like(opt_state)
        full_grad = np.zeros_like(state)

        # randomization_gradient are gradients of a CONVEX function

        for i in range(self.nviews):
            boot_grad_curr, opt_grad[self.opt_slice[i]] = \
                self.objectives[i].randomization_gradient(boot_state, self.boot_transform[i],
                                                          opt_state[self.opt_slice[i]])
            boot_grad += boot_grad_curr.copy()

        boot_grad = -boot_grad
        boot_grad -= boot_state
        #boot_grad -= np.dot(np.dot(self.target_alpha.T, self.inv_mat), self.target_alpha.dot(boot_state))
        #boot_grad -= np.dot(np.dot(self.target_alpha.T, self.target_inv_cov), self.target_alpha.dot(boot_state))

        full_grad[self.boot_slice] = boot_grad
        full_grad[self.overall_opt_slice] = -opt_grad

        return full_grad


    def sample(self, ndraw, burnin, stepsize = None):
        if stepsize is None:
            stepsize = 1. / self.observed_state.shape[0]

        bootstrap_langevin = projected_langevin(self.boot_observed_state.copy(),
                                                self.boot_gradient,
                                                self.projection,
                                                stepsize)

        samples = []
        for i in range(ndraw + burnin):
            bootstrap_langevin.next()
            if (i >= burnin):
                samples.append(bootstrap_langevin.state[self.boot_slice].copy())
        return samples

<|MERGE_RESOLUTION|>--- conflicted
+++ resolved
@@ -279,15 +279,10 @@
         # need to vectorize the state for Langevin
 
         self.overall_opt_slice = slice(0, multi_view.num_opt_var)
-<<<<<<< HEAD
         self.target_slice = slice(multi_view.num_opt_var, 
                                   multi_view.num_opt_var + self.reference_inv.shape[0])
         self.keep_slice = self.target_slice
 
-=======
-        self.target_slice = slice(multi_view.num_opt_var, multi_view.num_opt_var + self.reference_inv.shape[0])
-        self.keep_slice = self.target_slice
->>>>>>> 58e83f41
         # set the observed state
 
         self.observed_state = np.zeros(multi_view.num_opt_var + self.reference_inv.shape[0])
@@ -394,11 +389,7 @@
         samples = []
         for i in range(ndraw + burnin):
             target_langevin.next()
-<<<<<<< HEAD
-            if i >= burnin:
-=======
             if (i >= burnin):
->>>>>>> 58e83f41
                 samples.append(target_langevin.state[self.keep_slice].copy())
 
         return samples
