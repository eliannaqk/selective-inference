--- conflicted
+++ resolved
@@ -2,15 +2,9 @@
 
 import regreg.api as rr
 
-<<<<<<< HEAD
-from selection.api import randomization, glm_group_lasso, pairs_bootstrap_glm, multiple_views, discrete_family, projected_langevin
-from selection.randomized.tests import logistic_instance, wait_for_return_value
-=======
 from selection.api import randomization, glm_group_lasso, pairs_bootstrap_glm, multiple_views, discrete_family, projected_langevin, glm_group_lasso_parametric
 from selection.randomized.tests import logistic_instance, wait_for_return_value
 from selection.randomized.glm import glm_parametric_covariance, glm_nonparametric_bootstrap, restricted_Mest
-
->>>>>>> a107740f
 
 @wait_for_return_value
 def test_multiple_views():
@@ -54,7 +48,7 @@
         inactive_target = lambda indices: boot_target(indices)[inactive_selected]
         inactive_observed = target_observed[inactive_selected]
         #param_cov = _parametric_cov_glm(loss, active_union)
-        target_sampler = mv.setup_target(inactive_target, inactive_observed, form_covariances)
+        target_sampler = mv.setup_target(inactive_target, inactive_observed)
 
         test_stat = lambda x: np.linalg.norm(x)
         pval = target_sampler.hypothesis_test(test_stat, inactive_observed, alternative='greater')
@@ -108,7 +102,7 @@
         linear_func[1,-2] = 1. # also null
 
         target_observed = linear_func.dot(target_observed)
-        target_sampler = mv.setup_target((target, linear_func), target_observed, form_covariances)
+        target_sampler = mv.setup_target((target, linear_func), target_observed)
 
         test_stat = lambda x: np.linalg.norm(x)
         pval = target_sampler.hypothesis_test(test_stat, target_observed, alternative='greater')
