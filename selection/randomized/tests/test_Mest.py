--- conflicted
+++ resolved
@@ -18,16 +18,10 @@
 
 from selection.randomized.tests import logistic_instance
 
-<<<<<<< HEAD
-@wait_for_return_value
-def test_overall_null_two_views():
-    s, n, p = 5, 200, 20
-=======
 @register_report(['pvalue', 'active'])
 @wait_for_return_value()
 def test_overall_null_two_queries():
     s, n, p = 5, 200, 20 
->>>>>>> cdc17ad8
 
     randomizer = randomization.laplace((p,), scale=0.5)
     X, y, beta, _ = logistic_instance(n=n, p=p, s=s, rho=0.1, snr=14)
