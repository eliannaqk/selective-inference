--- conflicted
+++ resolved
@@ -25,11 +25,7 @@
 
         inst, const = const_info
 
-<<<<<<< HEAD
         X, Y, beta = inst(n=100, p=10, s=3, signal=5.)[:3]
-=======
-        X, Y, beta = inst(n=100, p=10, s=3)[:3]
->>>>>>> 6853b610
         n, p = X.shape
 
         W = np.ones(X.shape[1]) * 1
@@ -71,11 +67,8 @@
 
         sel_pivots = opt_sampler.coefficient_pvalues(unpenalized_mle, parameter = beta[selected_features], sample=S)
         print("pivots ", sel_pivots)
-<<<<<<< HEAD
         results.append((rand, sel_pivots,))
-=======
-        results.append((sel_pivots,))
->>>>>>> 6853b610
+
         #selective_CI = opt_sampler.confidence_intervals(unpenalized_mle, sample=S)
         #print(selective_CI)
 
@@ -84,7 +77,7 @@
 from statsmodels.distributions import ECDF
 
 
-<<<<<<< HEAD
+
 def main(ndraw=10000, burnin=2000, nsim=10):
 
     sel_pivots_all = [[],[]]
@@ -105,26 +98,4 @@
         plt.plot(xval, ECDF(flat_list)(xval), label='selective')
         plt.plot(xval, xval, 'k-', lw=1)
         plt.legend(loc='lower right')
-        plt.savefig(''.join(["fig", rand_all[idx], '.pdf']))
-=======
-def main(ndraw=10000, burnin=2000, nsim=2):
-
-    sel_pivots_all = [[],[]]
-    for i in range(nsim):
-        for idx, (sel_pivots,) in enumerate(test_opt_weighted_intervals(ndraw=ndraw, burnin=burnin)):
-            sel_pivots_all[idx].append(sel_pivots)
-
-    for idx in range(2):
-
-        fig = plt.figure(num=idx, figsize=(1,1))
-        plt.clf()
-        xval = np.linspace(0,1,50)
-        flat_list = [item for sublist in sel_pivots_all[idx] for item in sublist]
-        plt.plot(xval, ECDF(flat_list)(xval), label='selective')
-        plt.plot(xval, xval, 'k-', lw=1)
-        plt.legend(loc='lower right')
-
-
-    plt.show()
->>>>>>> 6853b610
-
+        plt.savefig(''.join(["fig", rand_all[idx], '.pdf']))