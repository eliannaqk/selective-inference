--- conflicted
+++ resolved
@@ -8,17 +8,7 @@
 from selection.tests.decorators import wait_for_return_value, set_seed_for_test, set_sampling_params_iftrue
 from selection.randomized.glm import glm_parametric_covariance, glm_nonparametric_bootstrap, restricted_Mest, set_alpha_matrix
 
-<<<<<<< HEAD
-import matplotlib.pyplot as plt
-from scipy.stats import probplot, uniform
-import statsmodels.api as sm
-
-#@set_sampling_params_iftrue(True, ndraw=100, burnin=100)
-#@set_seed_for_test()
-#@wait_for_return_value()
-=======
 from selection.randomized.multiple_views import naive_confidence_intervals
->>>>>>> dcd28127
 
 def test_intervals(ndraw=10000, burnin=2000, nsim=None, solve_args={'min_its':50, 'tol':1.e-10}): # nsim needed for decorator
     s, n, p = 5, 200, 50
@@ -62,10 +52,7 @@
 
         boot_target, target_observed = pairs_bootstrap_glm(loss, active_union)
 
-<<<<<<< HEAD
-=======
         # testing the global null
->>>>>>> dcd28127
         # constructing the intervals based on the samples of \bar{\beta}_E at the unpenalized MLE as a reference
         all_selected = np.arange(active_set.shape[0])
         target_gn = lambda indices: boot_target(indices)[:nactive]
@@ -73,13 +60,8 @@
 
         unpenalized_mle = restricted_Mest(loss, M_est1.overall, solve_args=solve_args)
 
-<<<<<<< HEAD
-        alpha_mat = set_alpha_matrix(loss, active_union)
-        target_alpha_gn = alpha_mat
-=======
         #alpha_mat = set_alpha_matrix(loss, active_union)
         #target_alpha_gn = alpha_mat
->>>>>>> dcd28127
 
         #boot_target_sampler_gn = mv.setup_bootstrapped_target(target_gn,
         #                                                      target_observed_gn,
@@ -92,11 +74,7 @@
         target_sampler_gn = mv.setup_target(target_gn,
                                             target_observed_gn,
                                             reference = unpenalized_mle)
-<<<<<<< HEAD
-        pvalues_mle, pvalues_truth, LU = target_sampler_gn.construct_intervals(unpenalized_mle, beta[active_union])
-
-
-=======
+
         target_sample = target_sampler_gn.sample(ndraw=ndraw,
                                                  burnin=burnin)
 
@@ -111,7 +89,7 @@
         pvalues_truth = target_sampler_gn.coefficient_pvalues(unpenalized_mle, 
                                                               parameter=beta[active_union],
                                                               sample=target_sample)
->>>>>>> dcd28127
+
         L, U = LU
         true_vec = beta[active_union]
 
@@ -124,151 +102,8 @@
             if (LU_naive[0,j] <= true_vec[j]) and (LU_naive[1,j] >= true_vec[j]):
                 naive_ncovered += 1
 
-<<<<<<< HEAD
-        # test_stat_boot_gn = lambda x: np.linalg.norm(np.dot(target_alpha_gn, x))
-        # boot_pval_gn = bootstrapped_target_sampler_gn.hypothesis_test(test_stat_boot_gn,
-        #                                                        observed_test_value,
-        #                                                        alternative='twosided',
-        #                                                        ndraw=ndraw,
-        #                                                        burnin=burnin)
-
-        # test_stat_gn = lambda x: np.linalg.norm(x-beta[active_union])
-        # pval_gn = target_sampler_gn.hypothesis_test(test_stat_gn,
-        #                                            observed_test_value,
-        #                                            alternative='twosided',
-        #                                            ndraw=ndraw,
-        #                                            burnin=burnin)
-
-        return pvalues_mle, pvalues_truth, ncovered, nactive
-=======
         return pvalues_mle, pvalues_truth, ncovered, naive_ncovered, nactive
->>>>>>> dcd28127
-
-
-
-@set_sampling_params_iftrue(True, ndraw=100, burnin=100)
-@set_seed_for_test()
-@wait_for_return_value()
-def test_multiple_views_individual_coeff(ndraw=10000, burnin=2000, nsim=None): # nsim needed for decorator
-    s, n, p = 3, 100, 10
-
-    randomizer = randomization.laplace((p,), scale=1)
-    X, y, beta, _ = logistic_instance(n=n, p=p, s=s, rho=0, snr=3)
-
-    nonzero = np.where(beta)[0]
-    lam_frac = 1.
-
-    loss = rr.glm.logistic(X, y)
-    epsilon = 1.
-
-    lam = lam_frac * np.mean(np.fabs(np.dot(X.T, np.random.binomial(1, 1. / 2, (n, 10000)))).max(0))
-    W = np.ones(p)*lam
-    W[0] = 0 # use at least some unpenalized
-    penalty = rr.group_lasso(np.arange(p),
-                             weights=dict(zip(np.arange(p), W)), lagrange=1.)
-
-    # first randomization
-    M_est1 = glm_group_lasso(loss, epsilon, penalty, randomizer)
-    # second randomization
-    M_est2 = glm_group_lasso(loss, epsilon, penalty, randomizer)
-
-    mv = multiple_views([M_est1, M_est2])
-    mv = multiple_views([M_est1])
-    mv.solve()
-
-    active_union = M_est1.overall + M_est2.overall
-    nactive = np.sum(active_union)
-    print("nactive", nactive)
-    active_set = np.nonzero(active_union)[0]
-
-    pvalues = []
-    true_beta = beta[active_union]
-    if set(nonzero).issubset(np.nonzero(active_union)[0]):
-        form_covariances = glm_nonparametric_bootstrap(n, n)
-        mv.setup_sampler(form_covariances)
-
-        boot_target, target_observed = pairs_bootstrap_glm(loss, active_union)
-        alpha_mat = set_alpha_matrix(loss, active_union)
-
-        for j in range(nactive):
-
-            individual_target = lambda indices: boot_target(indices)[j]
-            individual_observed = target_observed[j]
-            # param_cov = _parametric_cov_glm(loss, active_union)
-
-            target_alpha = np.atleast_2d(alpha_mat[j,:]) # target = target_alpha\times alpha+reference_vec
-
-            target_sampler = mv.setup_bootstrapped_target(individual_target, individual_observed, n, target_alpha, reference=true_beta[j])
-
-            test_stat_boot = lambda x: np.inner(target_alpha, x)
-
-            pval = target_sampler.hypothesis_test(test_stat_boot,
-                                                  individual_observed-true_beta[j],
-                                                  alternative='twosided',
-                                                  ndraw=ndraw,
-                                                  burnin=burnin)
-            pvalues.append(pval)
-
-        return pvalues
-
-@set_sampling_params_iftrue(True, ndraw=100, burnin=100)
-@set_seed_for_test()
-@wait_for_return_value()
-def test_parametric_covariance(ndraw=10000, burnin=2000, nsim=None): # nsim needed for decorator
-    s, n, p = 3, 100, 10
-
-    randomizer = randomization.laplace((p,), scale=1)
-    X, y, beta, _ = logistic_instance(n=n, p=p, s=s, rho=0, snr=7)
-
-    nonzero = np.where(beta)[0]
-    lam_frac = 1.
-
-    loss = rr.glm.logistic(X, y)
-    epsilon = 1.
-
-    lam = lam_frac * np.mean(np.fabs(np.dot(X.T, np.random.binomial(1, 1. / 2, (n, 10000)))).max(0))
-    W = np.ones(p)*lam
-    W[0] = 0 # use at least some unpenalized
-    penalty = rr.group_lasso(np.arange(p),
-                             weights=dict(zip(np.arange(p), W)), lagrange=1.)
-
-    # first randomization
-    M_est1 = glm_group_lasso_parametric(loss, epsilon, penalty, randomizer)
-    # second randomization
-    M_est2 = glm_group_lasso_parametric(loss, epsilon, penalty, randomizer)
-
-    mv = multiple_views([M_est1, M_est2])
-    mv.solve()
-
-    target = M_est1.overall.copy()
-    if target[-1] or M_est2.overall[-1]:
-        return None
-    if target[-2] or M_est2.overall[-2]:
-        return None
-    # we should check they are different sizes
-    target[-2:] = 1
-
-    if set(nonzero).issubset(np.nonzero(target)[0]):
-
-        form_covariances = glm_parametric_covariance(loss)
-        mv.setup_sampler(form_covariances)
-
-        target_observed = restricted_Mest(loss, target)
-        linear_func = np.zeros((2,target_observed.shape[0]))
-        linear_func[0,-1] = 1. # we know this one is null
-        linear_func[1,-2] = 1. # also null
-
-        target_observed = linear_func.dot(target_observed)
-        target_sampler = mv.setup_target((target, linear_func), target_observed)
-
-        test_stat = lambda x: np.linalg.norm(x)
-        pval = target_sampler.hypothesis_test(test_stat,
-                                              test_stat(target_observed),
-                                              alternative='greater',
-                                              ndraw=ndraw,
-                                              burnin=burnin)
-
-        return pval
+
 
 
 
@@ -293,16 +128,12 @@
             _naive_ncovered += naive_ncovered
             print(np.mean(_pvalues_truth), np.std(_pvalues_truth), np.mean(np.array(_pvalues_truth) < 0.05))
 
-<<<<<<< HEAD
-    print("number of parameters", _nparam,"coverage", _ncovered/float(_nparam))
-=======
         if _nparam > 0:
             print("coverage", _ncovered/float(_nparam))
             print("naive coverage", _naive_ncovered/float(_nparam))
 
     print("number of parameters", _nparam,"coverage", _ncovered/float(_nparam))
 
->>>>>>> dcd28127
     fig = plt.figure()
     fig.suptitle('Pivots at the reference (MLE) and the truth')
     plot_pvalues_mle = fig.add_subplot(121)
