--- conflicted
+++ resolved
@@ -363,7 +363,6 @@
         """
 
         groups = np.unique(self.penalty.groups)
-<<<<<<< HEAD
         condition_inactive_groups = np.zeros_like(groups, dtype=bool)
 
         if conditioning_groups is None:
@@ -373,25 +372,12 @@
             marginalizing_groups = np.zeros_like(groups, dtype=np.bool)
 
         if np.any(conditioning_groups * marginalizing_groups):
-=======
-
-        if conditioning_groups is None:
-            conditioning_groups = np.zeros_like(groups, np.bool)
-
-        if marginalizing_groups is None:
-            marginalizing_groups = np.zeros_like(groups, np.bool)
-
-        if (conditioning_groups * marginalizing_groups).sum() > 0:
->>>>>>> d2c3943c
             raise ValueError("cannot simultaneously condition and marginalize over a group's subgradient")
 
         if not self._setup:
             raise ValueError('setup_sampler should be called before using this function')
 
-<<<<<<< HEAD
-=======
-        condition_inactive_groups = np.zeros_like(groups, dtype=bool)
->>>>>>> d2c3943c
+
         condition_inactive_variables = np.zeros_like(self._inactive, dtype=bool)
         moving_inactive_groups = np.zeros_like(groups, dtype=bool)
         moving_inactive_variables = np.zeros_like(self._inactive, dtype=bool)
