--- conflicted
+++ resolved
@@ -1,7 +1,6 @@
 import numpy as np
 import functools
-from ..randomized.M_estimator import M_estimator
-from ..randomized.selective_MLE import solve_barrier_nonneg
+from selection.randomized.M_estimator import M_estimator
 
 class M_estimator_map(M_estimator):
 
@@ -74,113 +73,74 @@
         self.data_offset = self._score_linear_term.dot(self.observed_score_state) - self.A * self.target_observed[j]
         self.target_transform = (self.A.reshape((self.A.shape[0],1)),self.data_offset)
 
-# def solve_UMVU(target_transform,
-#                opt_transform,
-#                target_observed,
-#                feasible_point,
-#                target_cov,
-#                randomizer_precision,
-#                step=1,
-#                nstep=30,
-#                tol=1.e-8):
-
-<<<<<<< HEAD
-#     A, data_offset = target_transform # data_offset = N
-#     B, opt_offset = opt_transform     # opt_offset = u
-=======
+
 def solve_UMVU(target_transform,
                opt_transform,
                target_observed,
                feasible_point,
                target_cov,
                randomizer_precision):
->>>>>>> d0bb9459
-
-#     nopt = B.shape[1]
-#     ntarget = A.shape[1]
-
-#     #assert ntarget == 1
-
-<<<<<<< HEAD
-#     # setup joint implied covariance matrix
-
-#     target_precision = np.linalg.inv(target_cov)
-=======
+
+    A, data_offset = target_transform # data_offset = N
+    B, opt_offset = opt_transform     # opt_offset = u
+
+    nopt = B.shape[1]
+    ntarget = A.shape[1]
+
     # setup joint implied covariance matrix
->>>>>>> d0bb9459
-
-#     implied_precision = np.zeros((ntarget + nopt, ntarget + nopt))
-#     implied_precision[:ntarget,:ntarget] = A.T.dot(randomizer_precision).dot(A) + target_precision
-#     implied_precision[:ntarget,ntarget:] = A.T.dot(randomizer_precision).dot(B)
-#     implied_precision[ntarget:,:ntarget] = B.T.dot(randomizer_precision).dot(A)
-#     implied_precision[ntarget:,ntarget:] = B.T.dot(randomizer_precision).dot(B)
-#     implied_cov = np.linalg.inv(implied_precision)
-
-#     implied_opt = implied_cov[ntarget:,ntarget:]
-#     implied_target = implied_cov[:ntarget,:ntarget]
-#     implied_cross = implied_cov[:ntarget,ntarget:]
-
-#     L = implied_cross.dot(np.linalg.inv(implied_opt))
-#     M_1 = np.linalg.inv(implied_precision[:ntarget,:ntarget]).dot(target_precision)
-#     M_2 = -np.linalg.inv(implied_precision[:ntarget,:ntarget]).dot(A.T.dot(randomizer_precision))
-
-#     #print("check matrices", M_1, M_2, L, data_offset, opt_offset)
-
-<<<<<<< HEAD
-#     conditioned_value = data_offset + opt_offset
-
-#     linear_term = implied_precision[ntarget:,ntarget:].dot(implied_cross.T.dot(np.linalg.inv(implied_target)))
-#     offset_term = -B.T.dot(randomizer_precision).dot(conditioned_value)
-=======
+
+    target_precision = np.linalg.inv(target_cov)
+
+    implied_precision = np.zeros((ntarget + nopt, ntarget + nopt))
+    implied_precision[:ntarget,:ntarget] = A.T.dot(randomizer_precision).dot(A) + target_precision
+    implied_precision[:ntarget,ntarget:] = A.T.dot(randomizer_precision).dot(B)
+    implied_precision[ntarget:,:ntarget] = B.T.dot(randomizer_precision).dot(A)
+    implied_precision[ntarget:,ntarget:] = B.T.dot(randomizer_precision).dot(B)
+    implied_cov = np.linalg.inv(implied_precision)
+
+    implied_opt = implied_cov[ntarget:,ntarget:]
+    implied_target = implied_cov[:ntarget,:ntarget]
+    implied_cross = implied_cov[:ntarget,ntarget:]
+
+    L = implied_cross.dot(np.linalg.inv(implied_opt))
+    M_1 = np.linalg.inv(implied_precision[:ntarget,:ntarget]).dot(target_precision)
+    M_2 = -np.linalg.inv(implied_precision[:ntarget,:ntarget]).dot(A.T.dot(randomizer_precision))
+
     conditioned_value = data_offset + opt_offset
->>>>>>> d0bb9459
-
-#     natparam_transform = (linear_term, offset_term)
-#     conditional_natural_parameter = linear_term.dot(target_observed) + offset_term
-
-#     conditional_precision = implied_precision[ntarget:,ntarget:]
-
-#     M_1_inv = np.linalg.inv(M_1)
-#     mle_offset_term = - M_1_inv.dot(M_2.dot(conditioned_value))
-#     mle_transform = (M_1_inv, -M_1_inv.dot(L), mle_offset_term)
-#     var_transform = (-implied_precision[ntarget:,:ntarget].dot(M_1),
-#                      -implied_precision[ntarget:,:ntarget].dot(M_2.dot(conditioned_value)))
-
-#     cross_covariance = np.linalg.inv(implied_precision[:ntarget, :ntarget]).dot(implied_precision[:ntarget, ntarget:])
-#     var_matrices = (np.linalg.inv(implied_opt), np.linalg.inv(implied_precision[:ntarget,:ntarget]),
-#                     cross_covariance,target_precision)
-
-#     def mle_map(natparam_transform, mle_transform, var_transform, var_matrices,
-#                 feasible_point, conditional_precision, target_observed):
-
-#         param_lin, param_offset = natparam_transform
-#         mle_target_lin, mle_soln_lin, mle_offset = mle_transform
-
-#         value, soln, _ = solve_barrier_nonneg(param_lin.dot(target_observed) + param_offset,
-#                                               conditional_precision,
-#                                               max_iter=200)
-
-<<<<<<< HEAD
-#         selective_MLE = mle_target_lin.dot(target_observed) + mle_soln_lin.dot(soln) + mle_offset
-=======
+
+    linear_term = implied_precision[ntarget:,ntarget:].dot(implied_cross.T.dot(np.linalg.inv(implied_target)))
+    offset_term = -B.T.dot(randomizer_precision).dot(conditioned_value)
+
+    natparam_transform = (linear_term, offset_term)
+    conditional_natural_parameter = linear_term.dot(target_observed) + offset_term
+
+    conditional_precision = implied_precision[ntarget:,ntarget:]
+
+    M_1_inv = np.linalg.inv(M_1)
+    mle_offset_term = - M_1_inv.dot(M_2.dot(conditioned_value))
+    mle_transform = (M_1_inv, -M_1_inv.dot(L), mle_offset_term)
+    var_transform = (-implied_precision[ntarget:,:ntarget].dot(M_1),
+                     -implied_precision[ntarget:,:ntarget].dot(M_2.dot(conditioned_value)))
+
+    cross_covariance = np.linalg.inv(implied_precision[:ntarget, :ntarget]).dot(implied_precision[:ntarget, ntarget:])
+    var_matrices = (np.linalg.inv(implied_opt), np.linalg.inv(implied_precision[:ntarget,:ntarget]),
+                    cross_covariance,target_precision)
+
+    def mle_map(natparam_transform, mle_transform, var_transform, var_matrices,
+                feasible_point, conditional_precision, target_observed):
+
+        param_lin, param_offset = natparam_transform
+        mle_target_lin, mle_soln_lin, mle_offset = mle_transform
+
         soln, value, _ = solve_barrier_nonneg(param_lin.dot(target_observed) + param_offset,
                                               conditional_precision,
                                               feasible_point=feasible_point,
                                               step=1,
                                               nstep=2000,
                                               tol=1.e-8)
->>>>>>> d0bb9459
-
-#         var_target_lin, var_offset = var_transform
-#         var_precision, inv_precision_target, cross_covariance, target_precision =  var_matrices
-#         p = var_precision.shape[0]
-#         grad, opt_val, opt_proposed = np.ones((3, p), np.float)
-#         scaling = np.sqrt(np.diag(conditional_precision))
-
-<<<<<<< HEAD
-#         _, _, hess = solve_barrier_nonneg(var_target_lin.dot(selective_MLE) + var_offset + mle_offset,
-#                                           var_precision)
-=======
+
+        selective_MLE = mle_target_lin.dot(target_observed) + mle_soln_lin.dot(soln) + mle_offset
+
         var_target_lin, var_offset = var_transform
         var_precision, inv_precision_target, cross_covariance, target_precision =  var_matrices
         _, _, hess = solve_barrier_nonneg(var_target_lin.dot(selective_MLE) + var_offset + mle_offset,
@@ -188,22 +148,18 @@
                                           feasible_point=None,
                                           step=1,
                                           nstep=2000)
->>>>>>> d0bb9459
-
-#         hessian = target_precision.dot(inv_precision_target +
-#                                        cross_covariance.dot(hess).dot(cross_covariance.T)).dot(target_precision)
-
-#         return selective_MLE, np.linalg.inv(hessian)
-
-#     mle_partial = functools.partial(mle_map, natparam_transform, mle_transform, var_transform, var_matrices,
-#                                     feasible_point, conditional_precision)
-#     sel_MLE, inv_hessian = mle_partial(target_observed)
-
-#     implied_parameter = np.hstack([target_precision.dot(sel_MLE)-A.T.dot(randomizer_precision).dot(conditioned_value), offset_term])
-
-<<<<<<< HEAD
-#     return np.squeeze(sel_MLE), inv_hessian, mle_partial, implied_cov, implied_cov.dot(implied_parameter), mle_transform
-=======
+
+        hessian = target_precision.dot(inv_precision_target +
+                                       cross_covariance.dot(hess).dot(cross_covariance.T)).dot(target_precision)
+
+        return selective_MLE, np.linalg.inv(hessian)
+
+    mle_partial = functools.partial(mle_map, natparam_transform, mle_transform, var_transform, var_matrices,
+                                    feasible_point, conditional_precision)
+    sel_MLE, inv_hessian = mle_partial(target_observed)
+
+    implied_parameter = np.hstack([target_precision.dot(sel_MLE)-A.T.dot(randomizer_precision).dot(conditioned_value), offset_term])
+
     return np.squeeze(sel_MLE), inv_hessian, mle_partial, implied_cov, implied_cov.dot(implied_parameter), mle_transform
 
 def solve_barrier_nonneg(conjugate_arg,
@@ -265,26 +221,25 @@
 
     hess = np.linalg.inv(precision + np.diag(barrier_hessian(current)))
     return current, current_value, hess
->>>>>>> d0bb9459
-
-
-
-
-
-
-
-
-
-
-
-
-
-
-
-
-
-
-
-
-
-
+
+
+
+
+
+
+
+
+
+
+
+
+
+
+
+
+
+
+
+
+
+
