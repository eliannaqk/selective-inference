--- conflicted
+++ resolved
@@ -38,11 +38,8 @@
 
 def sim_xy(n, p, nval, rho=0, s=5, beta_type=2, snr=1):
     robjects.r('''
-<<<<<<< HEAD
-    library(bestsubset) # source('~/best-subset/bestsubset/R/sim.R')
-=======
     library(bestsubset) #source('~/best-subset/bestsubset/R/sim.R')
->>>>>>> 29f257e5
+
     sim_xy = bestsubset::sim.xy
     ''')
 
@@ -129,12 +126,6 @@
             sigma_est = np.linalg.norm(ols_fit.resid) / np.sqrt(n - p - 1.)
             print("sigma and sigma_est", sigma, sigma_est)
 
-<<<<<<< HEAD
-        y = y - y.mean()
-        y_val = y_val - y_val.mean()
-        loss = rr.glm.gaussian(X, y)
-        epsilon = 1. / np.sqrt(n)
-=======
         if target == "debiased":
             # M = np.zeros((p, p))
             # for var in range(p):
@@ -142,7 +133,6 @@
             M = np.linalg.inv(Sigma)
         else:
             M = np.identity(p)
->>>>>>> 29f257e5
 
         y = y - y.mean()
         y /= sigma_est
@@ -150,14 +140,10 @@
         y_val /= sigma_est
         true_mean /= sigma_est
 
-<<<<<<< HEAD
-        lam_seq = np.linspace(0.75, 2.75, num= 100)\
-                  * np.mean(np.fabs(np.dot(X.T, np.random.standard_normal((n, 2000)))).max(0)) * sigma_est
-=======
         loss = rr.glm.gaussian(X, y)
         epsilon = 1. / np.sqrt(n)
         lam_seq = np.linspace(0.75, 2.75, num=100) * np.mean(np.fabs(np.dot(X.T, np.random.standard_normal((n, 2000)))).max(0))
->>>>>>> 29f257e5
+
         err = np.zeros(100)
         randomizer = randomization.isotropic_gaussian((p,), scale=randomization_scale)
         for k in range(100):
@@ -166,29 +152,6 @@
             penalty = rr.group_lasso(np.arange(p), weights=dict(zip(np.arange(p), W)), lagrange=1.)
             M_est = M_estimator_map(loss, epsilon, penalty, randomizer, M, target=target, randomization_scale=randomization_scale, sigma=1.)
 
-<<<<<<< HEAD
-            M_est = M_estimator_map(loss, epsilon, penalty, randomizer, randomization_scale=randomization_scale,
-                                    sigma=sigma_est)
-
-            M_est.solve_map()
-            active = M_est._overall
-            nactive = np.sum(active)
-            Lasso_est = np.zeros(p)
-            
-            approx_MLE = solve_UMVU(M_est.target_transform,
-                                    M_est.opt_transform,
-                                    M_est.target_observed,
-                                    M_est.feasible_point,
-                                    M_est.target_cov,
-                                    M_est.randomizer_precision)[0]
-            Lasso_est[active] = approx_MLE
-            
-            err[k] = np.mean((y_val-X_val.dot(Lasso_est))**2.)
-
-        lam = lam_seq[np.argmin(err)]
-        print('lambda', lam)
-        randomizer = randomization.isotropic_gaussian((p,), scale=randomization_scale)
-=======
             active = M_est._overall
             nactive = active.sum()
             approx_MLE_est = np.zeros(p)
@@ -206,7 +169,7 @@
 
         lam = lam_seq[np.argmin(err)]
         print('lambda', lam)
->>>>>>> 29f257e5
+
         W = np.ones(p) * lam
         penalty = rr.group_lasso(np.arange(p), weights=dict(zip(np.arange(p), W)), lagrange=1.)
         M_est = M_estimator_map(loss, epsilon, penalty, randomizer, M, target=target,
@@ -338,28 +301,7 @@
     partial_Lasso_est = M_est.observed_opt_state[:nactive]
 
     selective_MLE = np.zeros(p)
-<<<<<<< HEAD
-    selective_MLE[active] = approx_MLE / np.sqrt(n)
-
-    if True: # screened_randomized == 1.:
-        return (selective_MLE - target_par).sum() / float(nactive), \
-               relative_risk(selective_MLE, target_par, Sigma), \
-               relative_risk(relaxed_Lasso, target_par, Sigma), \
-               relative_risk(ind_est, target_par, Sigma),\
-               relative_risk(Lasso_est, target_par, Sigma),\
-               relative_risk(rel_LASSO, target_par, Sigma),\
-               relative_risk(est_LASSO, target_par, Sigma), \
-               screened_randomized,\
-               screened_nonrandomized,\
-               false_positive_randomized, \
-               false_positive_nonrandomized,\
-               coverage_sel/max(float(nactive),1.),\
-               coverage_rand/max(float(nactive),1.), \
-               coverage_nonrand/max(float(nactive_nonrand),1.), \
-               power_sel/float(s), \
-               power_rand/float(s), \
-               power_nonrand/float(s)
-=======
+
     selective_MLE[active] = approx_MLE / (np.sqrt(n)*(1./sigma_est))
     partial_selective_MLE = approx_MLE
 
@@ -391,7 +333,6 @@
                relative_risk(np.sqrt(n) * rel_LASSO[active_nonrand], true_target_nonrand, partial_Sigma_nonrand), \
                relative_risk(np.sqrt(n) * est_LASSO[active_nonrand], true_target_nonrand, partial_Sigma_nonrand)
 
->>>>>>> 29f257e5
 
 if __name__ == "__main__":
 
@@ -422,11 +363,8 @@
 
     count = 0
     for i in range(ndraw):
-<<<<<<< HEAD
-        approx = inference_approx(n=100, p=1000, nval=100, rho=0.35, s=10, beta_type=2, snr=0.2)
-=======
         approx = inference_approx(n=100, p=1000, nval=100, rho=0.35, s=10, beta_type=2, snr=0.10, target="full")
->>>>>>> 29f257e5
+
         if approx is not None:
             bias += approx[0]
             risk_selMLE += approx[1]
@@ -448,32 +386,6 @@
             power_sel += approx[14]
             power_rand += approx[15]
             power_nonrand += approx[16]
-<<<<<<< HEAD
-            count += 1
-
-            sys.stderr.write("overall_bias" + str(bias / count) + "\n")
-            sys.stderr.write("overall_selrisk" + str(risk_selMLE / count) + "\n")
-            sys.stderr.write("overall_relLASSOrisk" + str(risk_relLASSO / count) + "\n")
-            sys.stderr.write("overall_indepestrisk" + str(risk_indest / count) + "\n")
-            sys.stderr.write("overall_LASSOrisk" + str(risk_LASSO / count) + "\n")
-            sys.stderr.write("overall_relLASSOrisk_norand" + str(risk_relLASSO_nonrand / count) + "\n")
-            sys.stderr.write("overall_LASSOrisk_norand" + str(risk_LASSO_nonrand / count) + "\n")
-
-            sys.stderr.write("overall_LASSO_rand_spower" + str(spower_rand / count) + "\n")
-            sys.stderr.write("overall_LASSO_norand_spower" + str(spower_nonrand / count) + "\n")
-            sys.stderr.write("overall_LASSO_rand_falsepositives" + str(false_positive_randomized / count) + "\n")
-            sys.stderr.write("overall_LASSO_norand_falsepositives" + str(false_positive_nonrandomized / count) + "\n")
-
-            sys.stderr.write("selective coverage" + str(coverage_sel / count) + "\n")
-            sys.stderr.write("randomized coverage" + str(coverage_rand / count) + "\n")
-            sys.stderr.write("nonrandomized coverage" + str(coverage_nonrand / count) + "\n")
-
-            sys.stderr.write("selective power" + str(power_sel / count) + "\n")
-            sys.stderr.write("randomized power" + str(power_rand / count) + "\n")
-            sys.stderr.write("nonrandomized power" + str(power_nonrand / count) + "\n")
-
-            sys.stderr.write("iteration completed, count" + str((i + 1, count)) + "\n")
-=======
 
             partial_risk_selMLE += approx[17]
             partial_risk_relLASSO += approx[18]
@@ -511,11 +423,11 @@
         # sys.stderr.write("overall_partial_LASSOrisk_norand" + str(partial_risk_LASSO_nonrand / float(i + 1)) + "\n"+ "\n")
 
         sys.stderr.write("iteration completed" + str(i) + "\n")
->>>>>>> 29f257e5
-
-
-
-
-
-
-
+
+
+
+
+
+
+
+
