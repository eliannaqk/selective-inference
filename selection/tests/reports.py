"""
special column names:
mle -- pivot at unpenalized MLE
truth -- pivot at true parameter
pvalue -- tests of H0 for each variable
count -- how many runs (including last one) until success
active -- was variable truly active
naive_pvalue --
cover -- 
naive_cover --
"""
from __future__ import division
import pandas as pd
import numpy as np
import matplotlib.pyplot as plt
from scipy.stats import probplot, uniform
import statsmodels.api as sm

def collect_multiple_runs(test_fn, columns, nrun, summary_fn, *args, **kwargs):
    """
    Assumes a wait_for_return_value test...
    """
    dfs = [] 
    for i in range(nrun):
        print(i)
        count, result = test_fn(*args, **kwargs)
        print(i)
        #print(result)
        #print(len(np.atleast_1d(result[0])))
        if hasattr(result, "__len__"):
            df_i = pd.DataFrame(index=np.arange(len(np.atleast_1d(result[0]))),
                                columns=columns + ['count', 'run'])
        else:
            df_i = pd.DataFrame(index=np.arange(1),
                                columns=columns + ['count', 'run'])

        df_i = pd.DataFrame(index=np.arange(len(np.atleast_1d(result[0]))), 
                            columns=columns + ['count', 'run'])

        df_i.loc[:,'count'] = count
        df_i.loc[:,'run'] = i

        for col, v in zip(columns, result):
            df_i.loc[:,col] = np.atleast_1d(v)

        df_i['func'] = [str(test_fn)] * len(df_i)
        dfs.append(df_i)
        if summary_fn is not None:
            summary_fn(pd.concat(dfs))
    return pd.concat(dfs)

def pvalue_plot(multiple_results, screening=False, fig=None, label = '$H_0$', colors=['b','r']):
    """
    Extract pvalues and group by 
    null and alternative.
    """
    P0 = multiple_results['pvalue'][~multiple_results['active_var']]
    P0 = P0[~pd.isnull(P0)]
    PA = multiple_results['pvalue'][multiple_results['active_var']]
    PA = PA[~pd.isnull(PA)]

    if fig is None:
        fig = plt.figure()
    ax = fig.gca()

    fig.suptitle('Null and alternative p-values')

    grid = np.linspace(0, 1, 51)

    if len(P0) > 0:
        ecdf0 = sm.distributions.ECDF(P0)
        F0 = ecdf0(grid)
        ax.plot(grid, F0, '--o', c=colors[0], lw=2, label=label)
    if len(PA) > 0:
        ecdfA = sm.distributions.ECDF(PA)
        FA = ecdfA(grid)
        ax.plot(grid, FA, '--o', c=colors[1], lw=2, label=r'$H_A$')

    ax.plot([0, 1], [0, 1], 'k-', lw=1)
    ax.set_xlabel("observed p-value", fontsize=18)
    ax.set_ylabel("empirical CDF", fontsize=18)
    ax.legend(loc='lower right', fontsize=18)

    if screening:
        screen = 1. / np.mean(multiple_results.loc[multiple_results.index == 0,'count'])
        ax.set_title('Screening: %0.2f' % screen)
    return fig

def naive_pvalue_plot(multiple_results, screening=False, fig=None, colors=['r', 'g']):
    """
    Extract naive pvalues and group by 
    null and alternative.
    """

    P0 = multiple_results['naive_pvalues'][~multiple_results['active_var']]
    P0 = P0[~pd.isnull(P0)]
    PA = multiple_results['naive_pvalues'][multiple_results['active_var']]
    PA = PA[~pd.isnull(PA)]

    if fig is None:
        fig = plt.figure()
    ax = fig.gca()

    fig.suptitle('Null and alternative p-values')

    grid = np.linspace(0, 1, 51)

    if len(P0) > 0:
        ecdf0 = sm.distributions.ECDF(P0)
        F0 = ecdf0(grid)
        ax.plot(grid, F0, '--o', c=colors[0], lw=2, label=r'Naive p-values')
    if len(PA) > 0:
        ecdfA = sm.distributions.ECDF(PA)
        FA = ecdfA(grid)
        ax.plot(grid, FA, '--o', c=colors[1], lw=2, label=r'$H_A$ naive')

    ax.plot([0, 1], [0, 1], 'k-', lw=2)
    ax.set_xlabel("Observed p-pvalue", fontsize=18)
    ax.set_ylabel("Empirical CDF", fontsize=18)
    ax.legend(loc='lower right', fontsize=18)

    if screening:
        screen = 1. / np.mean(multiple_results.loc[multiple_results.index == 0,'count'])
        ax.set_title('Screening: %0.2f' % screen)

    return fig

def split_pvalue_plot(multiple_results, screening=False, fig=None):
    """
    Compare pvalues where we have a split_pvalue
    """

    have_split = ~pd.isnull(multiple_results['split_pvalue'])
    multiple_results = multiple_results.loc[have_split]

    P0_s = multiple_results['split_pvalue'][~multiple_results['active']]
    PA_s = multiple_results['split_pvalue'][multiple_results['active']]

    # presumes we also have a pvalue
    P0 = multiple_results['pvalue'][~multiple_results['active']]
    PA = multiple_results['pvalue'][multiple_results['active']]

    if fig is None:
        fig = plt.figure()
    ax = fig.gca()

    fig.suptitle('Null and alternative p-values')

    grid = np.linspace(0, 1, 51)

    if len(P0) > 0:
        ecdf0 = sm.distributions.ECDF(P0)
        F0 = ecdf0(grid)
        ax.plot(grid, F0, '--o', c='r', lw=2, label=r'$H_0$')
    if len(PA) > 0:
        ecdfA = sm.distributions.ECDF(PA)
        FA = ecdfA(grid)
        ax.plot(grid, FA, '--o', c='g', lw=2, label=r'$H_A$')

    if len(P0_s) > 0:
        ecdf0 = sm.distributions.ECDF(P0_s)
        F0 = ecdf0(grid)
        ax.plot(grid, F0, '-+', c='r', lw=2, label=r'$H_0$ split')
    if len(PA) > 0:
        ecdfA = sm.distributions.ECDF(PA_s)
        FA = ecdfA(grid)
        ax.plot(grid, FA, '-+', c='g', lw=2, label=r'$H_A$ split')

    ax.plot([0, 1], [0, 1], 'k-', lw=2)
    ax.legend(loc='lower right')

    if screening:
        screen = 1. / np.mean(multiple_results.loc[multiple_results.index == 0,'count'])
        ax.set_title('Screening: %0.2f' % screen)

def pivot_plot_simple(multiple_results, coverage=True, color='b', label=None, fig=None):
    """
    Extract pivots at truth and mle.
    """

    if fig is None:
        fig, _ = plt.subplots(nrows=1, ncols=2)
        plot_pivots, _ = fig.axes
        plot_pivots.set_title("CLT Pivots")
    else:
        _, plot_pivots = fig.axes
        plot_pivots.set_title("Bootstrap Pivots")

    if 'pivot' in multiple_results.columns:
        ecdf = sm.distributions.ECDF(multiple_results['pivot'])
    elif 'truth' in multiple_results.columns:
        ecdf = sm.distributions.ECDF(multiple_results['truth'])

    G = np.linspace(0, 1)
    F_pivot = ecdf(G)
    #print(color)
    plot_pivots.plot(G, F_pivot, '-o', c=color, lw=2, label=label)
    plot_pivots.plot([0, 1], [0, 1], 'k-', lw=2)
    plot_pivots.set_xlim([0, 1])
    plot_pivots.set_ylim([0, 1])

    return fig


def pivot_plot_2in1(multiple_results, coverage=True, color='b', label=None, fig=None):
    """
    Extract pivots at truth and mle.
    """

    if fig is None:
        fig = plt.figure()
    ax = fig.gca()

    fig.suptitle('Plugin CLT and bootstrap pivots')

    if 'pivot' in multiple_results.columns:
        ecdf = sm.distributions.ECDF(multiple_results['pivot'])
    elif 'truth' in multiple_results.columns:
        ecdf = sm.distributions.ECDF(multiple_results['truth'])
    elif 'pvalue' in multiple_results.columns:
        ecdf = sm.distributions.ECDF(multiple_results['pvalue'])

    G = np.linspace(0, 1)
    F_pivot = ecdf(G)
    #print(color)
    ax.plot(G, F_pivot, '-o', c=color, lw=2, label=label)
    ax.plot([0, 1], [0, 1], 'k-', lw=2)
    ax.set_xlim([0, 1])
    ax.set_ylim([0, 1])
    ax.legend(loc='lower right')

    return fig

def pivot_plot_plus_naive(multiple_results, coverage=True, color='b', label=None, fig=None):
    """
    Extract pivots at truth and mle.
    """

    if fig is None:
        fig = plt.figure()
    ax = fig.gca()

    fig.suptitle('Lee et al. and naive p-values')

    if 'pivot' in multiple_results.columns:
        ecdf = sm.distributions.ECDF(multiple_results['pivot'])
    elif 'truth' in multiple_results.columns:
        ecdf = sm.distributions.ECDF(multiple_results['truth'])
    elif 'pvalue' in multiple_results.columns:
        ecdf = sm.distributions.ECDF(multiple_results['pvalue'])

    G = np.linspace(0, 1)
    F_pivot = ecdf(G)
    #print(color)
    ax.plot(G, F_pivot, '-o', c=color, lw=2, label="Lee et al. p-values")
    ax.plot([0, 1], [0, 1], 'k-', lw=2)

    if 'naive_pvalues' in multiple_results.columns:
        ecdf_naive = sm.distributions.ECDF(multiple_results['naive_pvalues'])
    F_naive = ecdf_naive(G)
    ax.plot(G, F_naive, '-o', c='r', lw=2, label="Naive p-values")
    ax.plot([0, 1], [0, 1], 'k-', lw=2)

    ax.set_xlim([0, 1])
    ax.set_ylim([0, 1])
    ax.set_xlabel("Observed value", fontsize=18)
    ax.set_ylabel("Empirical CDF", fontsize=18)
<<<<<<< HEAD

=======
>>>>>>> cb9e6482
    ax.legend(loc='lower right', fontsize=18)

    return fig






def pivot_plot(multiple_results, coverage=True, color='b', label=None, fig=None):
    """
    Extract pivots at truth and mle.
    """

    if fig is None:
        fig, _ = plt.subplots(nrows=1, ncols=2)
    plot_pvalues_mle, plot_pvalues_truth = fig.axes

    ecdf_mle = sm.distributions.ECDF(multiple_results['mle'])
    G = np.linspace(0, 1)
    F_MLE = ecdf_mle(G)
    print(color)
    plot_pvalues_mle.plot(G, F_MLE, '-o', c=color, lw=2, label=label)
    plot_pvalues_mle.plot([0, 1], [0, 1], 'k-', lw=2)
    plot_pvalues_mle.set_title("Pivots at the unpenalized MLE")
    plot_pvalues_mle.set_xlim([0, 1])
    plot_pvalues_mle.set_ylim([0, 1])
    plot_pvalues_mle.legend(loc='lower right')

    ecdf_truth = sm.distributions.ECDF(multiple_results['truth'])
    F_true = ecdf_truth(G)
    plot_pvalues_truth.plot(G, F_true, '-o', c=color, lw=2, label=label)
    plot_pvalues_truth.plot([0, 1], [0, 1], 'k-', lw=2)
    plot_pvalues_truth.set_title("Pivots at the truth (by tilting)")
    plot_pvalues_truth.set_xlim([0, 1])
    plot_pvalues_truth.set_ylim([0, 1])
    plot_pvalues_truth.legend(loc='lower right')

    if coverage:
        if 'naive_cover' in multiple_results.columns:
            fig.suptitle('Coverage: %0.2f, Naive: %0.2f' % (np.mean(multiple_results['cover']), 
                                                            np.mean(multiple_results['naive_cover'])))
        else:
            fig.suptitle('Coverage: %0.2f' % np.mean(multiple_results['cover'])) 

    return fig

def boot_clt_plot(multiple_results, coverage=True, label=None, fig=None, active=True, inactive=True):
    """
    Extract pivots at truth and mle.
    """

    test = np.zeros_like(multiple_results['active'])
    if active:
        test += multiple_results['active']
    if inactive:
        test += ~multiple_results['active']
    multiple_results = multiple_results[test]
    print(test.sum(), test.shape)

    if fig is None:
        fig = plt.figure()
    ax = fig.gca()

    ecdf_clt = sm.distributions.ECDF(multiple_results['pivots_clt'])
    G = np.linspace(0, 1)
    F_MLE = ecdf_clt(G)
    ax.plot(G, F_MLE, '-o', c='b', lw=2, label='CLT')
    ax.plot([0, 1], [0, 1], 'k-', lw=2)
    ax.set_xlim([0, 1])
    ax.set_ylim([0, 1])

    ecdf_boot = sm.distributions.ECDF(multiple_results['pivots_boot'])
    F_true = ecdf_boot(G)
    ax.plot(G, F_true, '-o', c='g', lw=2, label='Bootstrap')
    ax.plot([0, 1], [0, 1], 'k-', lw=2)
    ax.set_xlim([0, 1])
    ax.set_ylim([0, 1])
    ax.legend(loc='lower right')
    #plot_pvalues_boot.legend(loc='lower right')

    if coverage:
        if 'covered_split' in multiple_results.columns:
            fig.suptitle('CLT Coverage: %0.2f, Boot: %0.2f, Naive: %0.2f, Split: %0.2f' % (np.mean(multiple_results['covered_clt']),
                            np.mean(multiple_results['covered_boot']), np.mean(multiple_results['covered_naive']),
                                                                      np.mean(multiple_results['covered_split'])))
        else:

            fig.suptitle('CLT Coverage: %0.2f, Boot: %0.2f, Naive: %0.2f' % (np.mean(multiple_results['covered_clt']),
                                                                             np.mean(multiple_results['covered_boot']),
                                                                             np.mean(multiple_results['covered_naive'])))
    return fig

def compute_pivots(multiple_results):
    if 'truth' in multiple_results.columns:
        pivots = multiple_results['truth']
        return {'pivot (mean, SD, type I):': (np.mean(pivots), np.std(pivots), np.mean(pivots < 0.05))}
    if 'truth' in multiple_results.columns:
        pivots = multiple_results['truth']
        return {'pivot (mean, SD, type I):': (np.mean(pivots), np.std(pivots), np.mean(pivots < 0.05))}
    if 'pvalue' in multiple_results.columns:
        pivots = multiple_results['pvalue']
        return {'selective pvalues (mean, SD, type I):': (np.mean(pivots), np.std(pivots), np.mean(pivots < 0.05))}
    return {}

def compute_naive_pivots(multiple_results):
    if 'naive_pvalues' in multiple_results.columns:
        pivots = multiple_results['naive_pvalues']
        return {'naive pvalues (mean, SD, type I):': (np.mean(pivots), np.std(pivots), np.mean(pivots < 0.05))}
    return {}

def boot_clt_pivots(multiple_results):
    pivot_summary = {}
    if 'pivots_clt' in multiple_results.columns:
        pivots_clt = multiple_results['pivots_clt']
        pivot_summary['pivots_clt'] = {'CLT pivots (mean, SD, type I):': (np.mean(pivots_clt), np.std(pivots_clt), np.mean(pivots_clt < 0.05))}
    if 'pivots_boot' in multiple_results.columns:
        pivots_boot = multiple_results['pivots_boot']
        pivot_summary['pivots_boot'] = {'Bootstrap pivots (mean, SD, type I):': (np.mean(pivots_boot), np.std(pivots_boot), np.mean(pivots_boot < 0.05))}
    if 'pivot' in multiple_results.columns:
        pivots = multiple_results['pivot']
        pivot_summary['pivots'] = {'pivots (mean, SD, type I):': (np.mean(pivots), np.std(pivots), np.mean(pivots < 0.05))}

    return pivot_summary

def compute_coverage(multiple_results):
    result = {}
    if 'naive_cover' in multiple_results.columns:
        result['naive coverage'] = np.mean(multiple_results['naive_cover'])
    if 'cover' in multiple_results.columns:
        result['selective coverage'] = np.mean(multiple_results['cover'])
    return result

def boot_clt_coverage(multiple_results): #
    result = {}
    if 'covered_naive' in multiple_results.columns:
        result['naive coverage'] = np.mean(multiple_results['covered_naive'])
    if 'covered_boot' in multiple_results.columns:
        result['boot coverage'] = np.mean(multiple_results['covered_boot'])
    if 'covered_clt' in multiple_results.columns:
        result['clt coverage'] = np.mean(multiple_results['covered_clt'])
    if 'covered_split' in multiple_results.columns:
        result['split coverage'] = np.mean(multiple_results['covered_split'])
    return result


def compute_lengths(multiple_results):
    result = {}
    if 'ci_length_clt' in multiple_results.columns:
        result['ci_length_clt'] = np.mean(multiple_results['ci_length_clt'])
    if 'ci_length_boot' in multiple_results.columns:
        result['ci_length_boot'] = np.mean(multiple_results['ci_length_boot'])
    if 'ci_length_split' in multiple_results.columns:
        result['ci_length_split'] = np.mean(multiple_results['ci_length_split'])
    if 'ci_length_naive' in multiple_results.columns:
        result['ci_length_naive'] = np.mean(multiple_results['ci_length_naive'])
    return result

def compute_length_frac(multiple_results):
    result = {}
    if 'ci_length_clt' and 'ci_length_split' in multiple_results.columns:
        split = multiple_results['ci_length_split']
        clt = multiple_results['ci_length_clt']
        split = split[~np.isnan(clt)]
        clt = clt[~np.isnan(clt)]
        result['split/clt'] = np.median(np.divide(split, clt))
    if 'ci_length_boot' and 'ci_length_split' in multiple_results.columns:
        split = multiple_results['ci_length_split']
        boot = multiple_results['ci_length_boot']
        split = split[~np.isnan(boot)]
        boot = clt[~np.isnan(boot)]
        result['split/boot'] = np.median(np.divide(split, boot))
    return result

def compute_FDP(multiple_results):
    result = {}
    if ('BH_decisions' in multiple_results.columns) and ('active_var' in multiple_results.columns):
        BH_decisions = multiple_results['BH_decisions']
        active_var = multiple_results['active_var']
        BH_TP = BH_decisions[active_var].sum()
        FDP = (BH_decisions.sum()-BH_TP)/(1.*max(BH_decisions.sum(),1))
        result['FDP'] = FDP
    return result


def compute_power(multiple_results):
    result = {}
    if ('BH_decisions' in multiple_results.columns) and ('active_var' in multiple_results.columns):
        BH_decisions = multiple_results['BH_decisions']
        active_var = multiple_results['active_var']
        BH_TP = BH_decisions[active_var].sum()
        power = BH_TP
        result['power'] = power
    return result


def compute_screening(multiple_results):
    return {'screening:': 1. / np.mean(multiple_results.loc[multiple_results.index == 0,'count'])}

def summarize_all(multiple_results):
    result = {}
    result.update(boot_clt_pivots(multiple_results))
    result.update(compute_pivots(multiple_results))
    result.update(boot_clt_coverage(multiple_results))
    result.update(compute_coverage(multiple_results))
    result.update(compute_screening(multiple_results))
    result.update(compute_lengths(multiple_results))
    result.update(compute_length_frac(multiple_results))
    result.update(compute_FDP(multiple_results))
    result.update(compute_power(multiple_results))
    result.update(compute_naive_pivots(multiple_results))
    for i in result:
        print(i, result[i])

reports = {}<|MERGE_RESOLUTION|>--- conflicted
+++ resolved
@@ -265,10 +265,6 @@
     ax.set_ylim([0, 1])
     ax.set_xlabel("Observed value", fontsize=18)
     ax.set_ylabel("Empirical CDF", fontsize=18)
-<<<<<<< HEAD
-
-=======
->>>>>>> cb9e6482
     ax.legend(loc='lower right', fontsize=18)
 
     return fig
