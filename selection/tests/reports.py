--- conflicted
+++ resolved
@@ -32,30 +32,16 @@
             df_i = pd.DataFrame(index=np.arange(1),
                                 columns=columns + ['count', 'run'])
 
-<<<<<<< HEAD
         df_i = pd.DataFrame(index=np.arange(len(np.atleast_1d(result[0]))), 
                             columns=columns + ['count', 'run'])
-        print(result[0])
-        print(len(df_i))
-=======
->>>>>>> 5d08092b
 
         df_i.loc[:,'count'] = count
         df_i.loc[:,'run'] = i
 
-<<<<<<< HEAD
         for col, v in zip(columns, result):
             df_i.loc[:,col] = np.atleast_1d(v)
 
         df_i['func'] = [str(test_fn)] * len(df_i)
-=======
-        if hasattr(result, "__len__"):
-            for col, v in zip(columns, result):
-                df_i.loc[:,col] = np.atleast_1d(v)
-        else:
-            df_i.loc[:, columns] = np.atleast_1d(result)
-
->>>>>>> 5d08092b
         dfs.append(df_i)
         if summary_fn is not None:
             summary_fn(pd.concat(dfs))
@@ -134,7 +120,6 @@
 
     return fig
 
-<<<<<<< HEAD
 def split_pvalue_plot(multiple_results, screening=False, fig=None):
     """
     Compare pvalues where we have a split_pvalue
@@ -182,7 +167,7 @@
     if screening:
         screen = 1. / np.mean(multiple_results.loc[multiple_results.index == 0,'count'])
         ax.set_title('Screening: %0.2f' % screen)
-=======
+
 def pivot_plot_simple(multiple_results, coverage=True, color='b', label=None, fig=None):
     """
     Extract pivots at truth and mle.
@@ -204,15 +189,9 @@
     plot_pivots.plot([0, 1], [0, 1], 'k-', lw=2)
     plot_pivots.set_xlim([0, 1])
     plot_pivots.set_ylim([0, 1])
->>>>>>> 5d08092b
-
-    return fig
-
-
-<<<<<<< HEAD
-=======
-
->>>>>>> 5d08092b
+
+    return fig
+
 def pivot_plot(multiple_results, coverage=True, color='b', label=None, fig=None):
     """
     Extract pivots at truth and mle.
