--- conflicted
+++ resolved
@@ -3,29 +3,23 @@
 
 from scipy.stats import t as tdist
 
-<<<<<<< HEAD
+# def design(n, p, rho, equi_correlated):
+#     if equi_correlated:
+#         X = (np.sqrt(1 - rho) * np.random.standard_normal((n, p)) +
+#              np.sqrt(rho) * np.random.standard_normal(n)[:, None])
+#     else:
+#         def AR1(rho, p):
+#             idx = np.arange(p)
+#             cov = rho ** np.abs(np.subtract.outer(idx, idx))
+#             return cov, np.linalg.cholesky(cov)
+
+#         sigmaX, cholX = AR1(rho=rho, p=p)
+#         X = np.random.standard_normal((n, p)).dot(cholX.T)
+#         # X = np.random.multivariate_normal(mean=np.zeros(p), cov = sigmaX, size = (n,))
+#         # print(X.shape)
+#     return X
+
 def gaussian_instance(n=100, p=200, s=7, sigma=5, rho=0.3, signal=7,
-=======
-
-def design(n, p, rho, equi_correlated):
-    if equi_correlated:
-        X = (np.sqrt(1 - rho) * np.random.standard_normal((n, p)) +
-             np.sqrt(rho) * np.random.standard_normal(n)[:, None])
-    else:
-        def AR1(rho, p):
-            idx = np.arange(p)
-            cov = rho ** np.abs(np.subtract.outer(idx, idx))
-            return cov, np.linalg.cholesky(cov)
-
-        sigmaX, cholX = AR1(rho=rho, p=p)
-        X = np.random.standard_normal((n, p)).dot(cholX.T)
-        # X = np.random.multivariate_normal(mean=np.zeros(p), cov = sigmaX, size = (n,))
-        # print(X.shape)
-    return X
-
-
-def gaussian_instance(n=100, p=200, s=7, sigma=5, rho=0.3, snr=7,
->>>>>>> 69c0c04b
                       random_signs=False, df=np.inf,
                       scale=True, center=True,
                       equi_correlated=True):
@@ -51,31 +45,36 @@
         Noise level
     rho : float
         Equicorrelation value (must be in interval [0,1])
-<<<<<<< HEAD
 
     signal : float
-=======
-    snr : float
->>>>>>> 69c0c04b
         Size of each coefficient
+
     random_signs : bool
         If true, assign random signs to coefficients.
         Else they are all positive.
+
     df : int
         Degrees of freedom for noise (from T distribution).
+
     equi_correlated: bool
         If true, design in equi-correlated,
         Else design is AR.
+
     Returns
     -------
+
     X : np.float((n,p))
         Design matrix.
+
     y : np.float(n)
         Response vector.
+
     beta : np.float(p)
         True coefficients.
+
     active : np.int(s)
         Non-zero pattern.
+
     sigma : float
         Noise level.
     """
@@ -85,16 +84,10 @@
     if center:
         X -= X.mean(0)[None, :]
     if scale:
-<<<<<<< HEAD
         X /= (X.std(0)[None,:] * np.sqrt(n))
     beta = np.zeros(p) 
     beta[:s] = signal 
-=======
-        X /= (X.std(0)[None, :] * np.sqrt(n))
-
-    beta = np.zeros(p)
-    beta[:s] = snr
->>>>>>> 69c0c04b
+
     if random_signs:
         beta[:s] *= (2 * np.random.binomial(1, 0.5, size=(s,)) - 1.)
     active = np.zeros(p, np.bool)
@@ -111,7 +104,6 @@
     Y = (X.dot(beta) + _noise(n, df)) * sigma
     return X, Y, beta * sigma, np.nonzero(active)[0], sigma
 
-<<<<<<< HEAD
 _cholesky_factors = {} # should we store them?
 
 def _AR_cov(p, rho=0.25):
@@ -167,10 +159,6 @@
     return X, Y, beta * sigma, true_active, sigma
 
 def logistic_instance(n=100, p=200, s=7, rho=0.3, signal=14,
-=======
-
-def logistic_instance(n=100, p=200, s=7, rho=0.3, snr=14,
->>>>>>> 69c0c04b
                       random_signs=False, 
                       scale=True, center=True, equi_correlated=True):
     """
