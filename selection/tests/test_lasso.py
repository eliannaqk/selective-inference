--- conflicted
+++ resolved
@@ -2,19 +2,11 @@
 import numpy.testing.decorators as dec
 from selection.lasso import lasso, data_carving
 
-<<<<<<< HEAD
-def test_class(n=100, p=20, frac=0.5):
-    y = np.random.standard_normal(n)
-    X = np.random.standard_normal((n,p))
-    lam_theor = frac * np.fabs(np.dot(X.T, np.random.standard_normal((n,10000)))).max(0).mean()
-    L = lasso(y,X,lam=lam_theor)
-=======
 def test_class(n=100, p=20):
     y = np.random.standard_normal(n)
     X = np.random.standard_normal((n,p))
     lam_theor = np.mean(np.fabs(np.dot(X.T, np.random.standard_normal((n, 1000)))).max(0))
     L = lasso(y,X,lam=0.5*lam_theor)
->>>>>>> 3cc680c0
     L.fit(tol=1.e-7)
     L.form_constraints()
     C = L.constraints
