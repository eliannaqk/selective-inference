--- conflicted
+++ resolved
@@ -31,11 +31,7 @@
     n, p = X.shape
 
     if bound is None:
-<<<<<<< HEAD
         orig_bound = (1. / np.sqrt(n)) * ndist.ppf(1. - (0.1 / (p ** 2)))
-=======
-        orig_bound = (1./np.sqrt(n)) * ndist.ppf(1.-(0.1/(p**2)))
->>>>>>> db5226e3
     else:
         orig_bound = bound
 
